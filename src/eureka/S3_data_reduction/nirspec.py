# NIRSpec specific rountines go here
import numpy as np
from astropy.io import fits
import astraeus.xarrayIO as xrio
from . import nircam, sigrej
from ..lib.util import read_time


def read(filename, data, meta, log):
    '''Reads single FITS file from JWST's NIRCam instrument.

    Parameters
    ----------
    filename : str
        Single filename to read.
    data : Xarray Dataset
        The Dataset object in which the fits data will stored.
    meta : eureka.lib.readECF.MetaClass
        The metadata object.
    log : logedit.Logedit
        The current log.

    Returns
    -------
    data : Xarray Dataset
        The updated Dataset object with the fits data stored inside.
    meta : eureka.lib.readECF.MetaClass
        The metadata object
    log : logedit.Logedit
        The current log.

    Notes
    -----
    History:

    - November 2012 Kevin Stevenson
        Initial version
    - June 2021 Aarynn Carter/Eva-Maria Ahrer
        Updated for NIRSpec
    - Apr 22, 2022 Kevin Stevenson
        Convert to using Xarray Dataset
    '''
    hdulist = fits.open(filename)

    # Load master and science headers
    data.attrs['filename'] = filename
    data.attrs['mhdr'] = hdulist[0].header
    data.attrs['shdr'] = hdulist['SCI', 1].header
    try:
        data.attrs['intstart'] = data.attrs['mhdr']['INTSTART']-1
        data.attrs['intend'] = data.attrs['mhdr']['INTEND']
    except:
        # FINDME: Need to only catch the particular exception we expect
        print('  WARNING: Manually setting INTSTART to 1 and INTEND to NINTS')
        data.attrs['intstart'] = 0
        data.attrs['intend'] = data.attrs['mhdr']['NINTS']

    sci = hdulist['SCI', 1].data
    err = hdulist['ERR', 1].data
    dq = hdulist['DQ', 1].data
    v0 = hdulist['VAR_RNOISE', 1].data
    wave_2d = hdulist['WAVELENGTH', 1].data
    int_times = hdulist['INT_TIMES', 1].data[data.attrs['intstart']:
                                             data.attrs['intend']]

    # Record integration mid-times in BJD_TDB
    if (hasattr(meta, 'time_file') and meta.time_file is not None):
        time = read_time(meta, data, log)
    elif len(int_times['int_mid_BJD_TDB']) == 0:
        # There is no time information in the simulated NIRSpec data
        print('  WARNING: The timestamps for the simulated NIRSpec data are '
              'currently\n'
              '           hardcoded because they are not in the .fits files '
              'themselves')
        time = np.linspace(data.mhdr['EXPSTART'], data.mhdr['EXPEND'],
                           data.intend)
    else:
        time = int_times['int_mid_BJD_TDB']

    # Record units
    flux_units = data.attrs['shdr']['BUNIT']
    time_units = 'BJD_TDB'
    wave_units = 'microns'

    data['flux'] = xrio.makeFluxLikeDA(sci, time, flux_units, time_units,
                                       name='flux')
    data['err'] = xrio.makeFluxLikeDA(err, time, flux_units, time_units,
                                      name='err')
    data['dq'] = xrio.makeFluxLikeDA(dq, time, "None", time_units,
                                     name='dq')
    data['v0'] = xrio.makeFluxLikeDA(v0, time, flux_units, time_units,
                                     name='v0')
    data['wave_2d'] = (['y', 'x'], wave_2d)
    data['wave_2d'].attrs['wave_units'] = wave_units

    return data, meta, log


def flag_bg(data, meta, log):
    '''Outlier rejection of sky background along time axis.

    Parameters
    ----------
    data : Xarray Dataset
        The Dataset object.
    meta : eureka.lib.readECF.MetaClass
        The metadata object.
    log : logedit.Logedit
        The current log.

    Returns
    -------
    data : Xarray Dataset
        The updated Dataset object with outlier background pixels flagged.
    '''
    log.writelog('  Performing background outlier rejection...',
                 mute=(not meta.verbose))

    meta.bg_y2 = meta.src_ypos + meta.bg_hw
    meta.bg_y1 = meta.src_ypos - meta.bg_hw

    bgdata1 = data.flux[:, :meta.bg_y1]
    bgmask1 = data.mask[:, :meta.bg_y1]
    bgdata2 = data.flux[:, meta.bg_y2:]
    bgmask2 = data.mask[:, meta.bg_y2:]
    # FINDME: KBS removed estsig from inputs to speed up outlier detection.
    # Need to test performance with and without estsig on real data.
    if hasattr(meta, 'use_estsig') and meta.use_estsig:
        # This might not be necessary for real data
        bgerr1 = np.ma.median(np.ma.masked_equal(data.err[:, :meta.bg_y1], 0))
        bgerr2 = np.ma.median(np.ma.masked_equal(data.err[:, meta.bg_y2:], 0))
        estsig1 = [bgerr1 for j in range(len(meta.bg_thresh))]
        estsig2 = [bgerr2 for j in range(len(meta.bg_thresh))]
    else:
        estsig1 = None
        estsig2 = None
    data['mask'][:, :meta.bg_y1] = sigrej.sigrej(bgdata1, meta.bg_thresh,
                                                 bgmask1, estsig1)
    data['mask'][:, meta.bg_y2:] = sigrej.sigrej(bgdata2, meta.bg_thresh,
                                                 bgmask2, estsig2)

    return data


def fit_bg(dataim, datamask, n, meta, isplots=0):
    """Fit for a non-uniform background.

    Uses the code written for NIRCam which works for NIRSpec.

    Parameters
    ----------
    dataim : ndarray (2D)
        The 2D image array.
    datamask : ndarray (2D)
        An array of which data should be masked.
    n : int
        The current integration.
    meta : eureka.lib.readECF.MetaClass
        The metadata object.
    isplots : int; optional
        The plotting verbosity, by default 0.

    Returns
    -------
    bg : ndarray (2D)
        The fitted background level.
    mask : ndarray (2D)
        The updated mask after background subtraction.
    n : int
        The current integration number.
    """
    return nircam.fit_bg(dataim, datamask, n, meta, isplots=isplots)


def find_column_median_shifts(data):
    '''Takes the median frame (in time) and finds the 
    center of mass (COM) in pixels for each column. It then returns the needed
    shift to apply to each column to bring the COM to the center

    Parameters
    ----------
    data : ndarray (2D)
        The median of all data frames

    Returns
    -------
    shifts : ndarray (2D)
        The shifts to apply to each column to straighten the trace.
    new_center : int
        The central row of the detector where the trace is moved to.
    '''
    # get the dimensions of the data
    nb_rows = data.shape[0]

    # define an array of pixel positions (in their centers)
    pix_centers = np.arange(nb_rows) + 0.5

    # Compute the center of mass of each column and convert to integer (pixels)
    column_coms = (np.sum(pix_centers[:, None]*data, axis=0) /
                   np.sum(data, axis=0))
    column_coms = np.around(column_coms).astype(int)

    # define the new center (where we will align the trace) in the 
    # middle of the detector
    new_center = int(nb_rows/2)

    # define an array containing the needed shift to bring the COMs to the
    # new center for each column of each integration
    shifts = new_center - column_coms

    # ensure columns of zeros or nans are not moved and dont induce bugs
    shifts[column_coms < 0] = 0
    shifts[column_coms > nb_rows] = 0

    return shifts, new_center


def roll_columns(data, shifts):
    '''For each column of each integration, rolls the columns by the 
    values specified in shifts 

    Parameters
    ----------
    data : ndarray (3D)
        Image data.
    shifts : ndarray (2D)
        The shifts to apply to each column to straighten the trace.

    Returns
    -------
    rolled_data : ndarray (3D)
        Image data with the shifts applied.
    '''
    # init straight_data
    rolled_data = np.zeros_like(data)
    # loop over all images (integrations)
    for i in range(len(data)):
        # do the equivalent of 'np.roll' but with a different shift
        # in each column
        
        arr = np.swapaxes(data[i], 0, -1)
        all_idcs = np.ogrid[[slice(0, n) for n in arr.shape]]

        # make the shifts positive
        shifts_i = shifts[i]
        shifts_i[shifts_i < 0] += arr.shape[-1]

        # apply the shifts
        all_idcs[-1] = all_idcs[-1] - shifts_i[:, np.newaxis]
        result = arr[tuple(all_idcs)]
        arr = np.swapaxes(result, -1, 0)

        # store in straight_data
        rolled_data[i] = arr

    return rolled_data
    

def straighten_trace(data, meta, log):
    '''Takes a set of integrations with a curved trace and shifts the 
    columns to bring the center of mass to the middle of the detector
    (and straighten the trace)

    The correction is made by whole pixels (i.e. no fractional pixel shifts)
    The shifts to be applied are computed once from the median frame and then
    applied to each integration in the timeseries

    Parameters
    ----------
    data : Xarray Dataset
            The Dataset object in which the fits data will stored.
    meta : eureka.lib.readECF.MetaClass
        The metadata object.
    log : logedit.Logedit
        The open log in which notes from this step can be added.

    Returns
    -------
    data : Xarray Dataset
        The updated Dataset object with the fits data stored inside.
    meta : eureka.lib.readECF.MetaClass
        The updated metadata object.
    '''
    log.writelog('  Correcting curvature and bringing trace in the center '
                 'of the detector...', mute=(not meta.verbose))
    # This method only works with the median profile for the extraction
    log.writelog('  !!! Ensure that you are using meddata for the optimal '
                 'extraction profile !!!', mute=(not meta.verbose))

    # Find the median shift needed to bring the trace centered on the detector
    # obtain the median frame
    median_frame = np.copy(data.medflux.values)
    # compute the correction needed from this median frame
    shifts, new_center = find_column_median_shifts(median_frame)

    # Correct wavelength (only one frame) 
<<<<<<< HEAD
    log.writelog('  Correcting the wavelength solution...',
                 mute=(not meta.verbose))
=======
    log.writelog('  Correct the wavelength solution', mute=(not meta.verbose))
>>>>>>> 4fe6fe56
    # broadcast to (1, detector.shape) which is the expected shape of
    # the function
    single_shift = np.expand_dims(shifts, axis=0)
    wave_data = np.expand_dims(data.wave_2d.values, axis=0)
    # apply the correction and update wave_1d accordingly
    data.wave_2d.values = roll_columns(wave_data, single_shift)[0]
    data.wave_1d.values = data.wave_2d[new_center].values

<<<<<<< HEAD
    log.writelog('  Correcting the curvature over all integrations...',
=======
    log.writelog('  Correct the curvature over all integrations',
>>>>>>> 4fe6fe56
                 mute=(not meta.verbose))
    # broadcast the shifts to the number of integrations
    shifts = np.reshape(np.repeat(shifts, data.flux.shape[0]),
                        (data.flux.shape[0], data.flux.shape[2]), order='F')

    # apply the shifts to the data
    data.flux.values = roll_columns(data.flux.values, shifts)
    data.err.values = roll_columns(data.err.values, shifts)
    data.dq.values = roll_columns(data.dq.values, shifts)
    data.v0.values = roll_columns(data.v0.values, shifts)
    
    # update the new src_ypos
    log.writelog(f'  Updating src_ypos to new center, row {new_center}...',
                 mute=(not meta.verbose))
    meta.src_ypos = new_center

    # update the median frame
    log.writelog('  Updating median frame now that the trace is corrected...',
                 mute=(not meta.verbose))
    data.medflux.values = np.median(data.flux.values, axis=0)

    return data, meta


def cut_aperture(data, meta, log):
    """Select the aperture region out of each trimmed image.

    Uses the code written for NIRCam which works for NIRSpec.

    Parameters
    ----------
    data : Xarray Dataset
        The Dataset object.
    meta : eureka.lib.readECF.MetaClass
        The metadata object.
    log : logedit.Logedit
        The current log.

    Returns
    -------
    apdata : ndarray
        The flux values over the aperture region.
    aperr : ndarray
        The noise values over the aperture region.
    apmask : ndarray
        The mask values over the aperture region.
    apbg : ndarray
        The background flux values over the aperture region.
    apv0 : ndarray
        The v0 values over the aperture region.

    Notes
    -----
    History:

    - 2022-06-17, Taylor J Bell
        Initial version based on the code in s3_reduce.py
    """
    return nircam.cut_aperture(data, meta, log)<|MERGE_RESOLUTION|>--- conflicted
+++ resolved
@@ -294,12 +294,8 @@
     shifts, new_center = find_column_median_shifts(median_frame)
 
     # Correct wavelength (only one frame) 
-<<<<<<< HEAD
     log.writelog('  Correcting the wavelength solution...',
                  mute=(not meta.verbose))
-=======
-    log.writelog('  Correct the wavelength solution', mute=(not meta.verbose))
->>>>>>> 4fe6fe56
     # broadcast to (1, detector.shape) which is the expected shape of
     # the function
     single_shift = np.expand_dims(shifts, axis=0)
@@ -308,11 +304,7 @@
     data.wave_2d.values = roll_columns(wave_data, single_shift)[0]
     data.wave_1d.values = data.wave_2d[new_center].values
 
-<<<<<<< HEAD
     log.writelog('  Correcting the curvature over all integrations...',
-=======
-    log.writelog('  Correct the curvature over all integrations',
->>>>>>> 4fe6fe56
                  mute=(not meta.verbose))
     # broadcast the shifts to the number of integrations
     shifts = np.reshape(np.repeat(shifts, data.flux.shape[0]),
