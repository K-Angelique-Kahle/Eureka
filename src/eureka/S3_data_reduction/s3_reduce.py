--- conflicted
+++ resolved
@@ -591,12 +591,8 @@
                     meta.save_fluxdata = True
 
                 # plot tilt events
-<<<<<<< HEAD
-                if (meta.isplots_S3 >= 5 and meta.inst == 'nircam'):
-=======
                 if meta.isplots_S3 >= 5 and meta.inst == 'nircam' and \
                    meta.photometry:
->>>>>>> 559f703c
                     refrence_tilt_frame = \
                         plots_s3.tilt_events(meta, data, log, m,
                                              position,
