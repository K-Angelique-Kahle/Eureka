--- conflicted
+++ resolved
@@ -209,12 +209,7 @@
             self.outputdir += os.sep
 
     def write(self, folder):
-<<<<<<< HEAD
-        """A function to write an ECF file based on the current MetaClass 
-        settings.
-=======
         """Write an ECF file based on the current MetaClass values.
->>>>>>> 4f785c19
 
         NOTE: For now this rewrites the input_meta data to a new ECF file
         in the requested folder. In the future this function should make a full
