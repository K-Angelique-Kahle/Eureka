--- conflicted
+++ resolved
@@ -60,23 +60,7 @@
         # Define model type (physical, systematic, other)
         self.modeltype = 'GP'
 
-<<<<<<< HEAD
         # Do some initial sanity checks and raise errors if needed
-=======
-        # Get GP parameters
-        self.gp_code_name = gp_code
-        self.normalize = normalize
-        self.kernel_types = kernel_classes
-        self.kernel_input_names = kernel_inputs
-        self.kernel_inputs = None
-        self.useHODLR = useHODLR
-        self.nkernels = len(kernel_classes)
-        self.flux = lc.flux
-        self.unc = lc.unc
-        self.unc_fit = lc.unc_fit
-        self.time = lc.time
-
->>>>>>> 00c987e6
         if self.gp_code_name == 'celerite':
             if self.nkernels > 1:
                 raise AssertionError('Celerite2 cannot compute multi-'
@@ -155,10 +139,6 @@
         # Get the time
         if self.time is None:
             self.time = kwargs.get('time')
-<<<<<<< HEAD
-        self.fit_lc = fit_lc
-=======
->>>>>>> 00c987e6
 
         lcfinal = np.ma.array([])
         for c in range(nchan):
@@ -167,34 +147,19 @@
                 # get flux and uncertainties for current channel
                 flux, unc_fit = split([self.flux, self.unc_fit],
                                       self.nints, chan)
-<<<<<<< HEAD
-                if channel is None:
-                    fit_lc = split([self.fit_lc, ], self.nints, chan)[0]
-                else:
-                    # If only a specific channel is being evaluated, then only
-                    # that channel's fitted model will be passed in
-                    fit_lc = self.fit_lc
-=======
                 if nchan > 1:
                     fit_temp = split([fit_lc, ], self.nints, chan)[0]
                 else:
                     # If only a specific channel is being evaluated, then only
                     # that channel's fitted model will be passed in
                     fit_temp = fit_lc
->>>>>>> 00c987e6
             else:
                 chan = 0
                 # get flux and uncertainties for current channel
                 flux = self.flux
-<<<<<<< HEAD
-                fit_lc = self.fit_lc
-                unc_fit = self.unc_fit
-            residuals = np.ma.masked_invalid(flux-fit_lc)
-=======
                 fit_temp = fit_lc
                 unc_fit = self.unc_fit
             residuals = np.ma.masked_invalid(flux-fit_temp)
->>>>>>> 00c987e6
             if self.multwhite:
                 time = split([self.time, ], self.nints, chan)[0]
             else:
@@ -414,12 +379,6 @@
             nchan = 1
             channels = [channel, ]
 
-<<<<<<< HEAD
-        # update uncertainty
-        self.fit_lc = fit_lc
-
-=======
->>>>>>> 00c987e6
         logL = 0
         for c in np.arange(nchan):
             if self.nchannel_fitted > 1:
@@ -428,28 +387,16 @@
                 flux, unc_fit = split([self.flux, self.unc_fit],
                                       self.nints, chan)
                 if channel is None:
-<<<<<<< HEAD
-                    fit_lc = split([self.fit_lc, ], self.nints, chan)[0]
+                    fit_temp = split([fit_lc, ], self.nints, chan)[0]
                 else:
                     # If only a specific channel is being evaluated, then only
                     # that channel's fitted model will be passed in
-                    fit_lc = self.fit_lc
-=======
-                    fit = split([fit_lc, ], self.nints, chan)[0]
-                else:
-                    # If only a specific channel is being evaluated, then only
-                    # that channel's fitted model will be passed in
-                    fit = fit_lc
->>>>>>> 00c987e6
+                    fit_temp = fit_lc
             else:
                 chan = 0
                 # get flux and uncertainties for current channel
                 flux = self.flux
-<<<<<<< HEAD
-                fit_lc = self.fit_lc
-=======
-                fit = fit_lc
->>>>>>> 00c987e6
+                fit = fit_temp
                 unc_fit = self.unc_fit
             residuals = np.ma.masked_invalid(flux-fit_lc)
             if self.multwhite:
