import numpy as np

from .Model import Model
from ...lib.readEPF import Parameters
from ...lib.split_channels import split, get_trim


class StepModel(Model):
    """Model for step-functions in time"""
    def __init__(self, **kwargs):
        """Initialize the step-function model.

        Parameters
        ----------
        **kwargs : dict
            Additional parameters to pass to
            eureka.S5_lightcurve_fitting.models.Model.__init__().
            Can pass in the parameters, longparamlist, nchan, and
            paramtitles arguments here.
        """
        # Inherit from Model class
        super().__init__(**kwargs)
        self.name = 'step'

        # Define model type (physical, systematic, other)
        self.modeltype = 'systematic'

        # Check for Parameters instance
        self.parameters = kwargs.get('parameters')
        # Generate parameters from kwargs if necessary
        if self.parameters is None:
            steps_dict = kwargs.get('steps_dict')
            steptimes_dict = kwargs.get('steptimes_dict')
            params = {key: coeff for key, coeff in steps_dict.items()
                      if key.startswith('step') and key[4:].isdigit()}
            params.update({key: coeff for key, coeff in steptimes_dict.items()
                           if (key.startswith('steptime') and
                               key[9:].isdigit())})
            self.parameters = Parameters(**params)

        # Update coefficients
        self.steps = np.zeros((self.nchannel_fitted, 10))
        self.steptimes = np.zeros((self.nchannel_fitted, 10))
        self.keys = list(self.parameters.dict.keys())
        self.keys = [key for key in self.keys if key.startswith('step')]
        self._parse_coeffs()

    @property
    def time(self):
        """A getter for the time."""
        return self._time

    @time.setter
    def time(self, time_array):
        """A setter for the time."""
        if time_array is not None:
            self._time = np.ma.masked_invalid(time_array)
            # Convert to local time
            if self.multwhite:
                self.time_local = np.ma.zeros(self.time.shape)
                for chan in self.fitted_channels:
                    # Split the arrays that have lengths
                    # of the original time axis
                    trim1, trim2 = get_trim(self.nints, chan)
                    time = self.time[trim1:trim2]
                    self.time_local[trim1:trim2] = time-time.data[0]
            else:
                self.time_local = self.time - self.time.data[0]

    def _parse_coeffs(self):
        """Convert dictionary of parameters into an array.

        Converts dict of 'step#' coefficients into an array
        of coefficients in increasing order, i.e. ['step0', 'step1'].
        Also converts dict of 'steptime#' coefficients into an array
        of times in increasing order, i.e. ['steptime0', 'steptime1'].

        Returns
        -------
        np.ndarray
            The sequence of coefficient values.

        Notes
        -----
        History:

        - 2022 July 14, Taylor J Bell
            Initial version.
        """
        for key in self.keys:
            split_key = key.split('_')
            if len(split_key) == 1:
                chan = 0
            else:
                chan = int(split_key[1])
            if len(split_key[0]) < 9:
                # Get the step number and update self.steps
                self.steps[chan, int(split_key[0][4:])] = \
                    self.parameters.dict[key][0]
            else:
                # Get the steptime number and update self.steptimes
                self.steptimes[chan, int(split_key[0][8:])] = \
                    self.parameters.dict[key][0]

    def eval(self, channel=None, **kwargs):
        """Evaluate the function with the given values.

        Parameters
        ----------
        channel : int; optional
            If not None, only consider one of the channels. Defaults to None.
        **kwargs : dict
            Must pass in the time array here if not already set.

        Returns
        -------
        lcfinal : ndarray
            The value of the model at the times self.time.
        """
        if channel is None:
            nchan = self.nchannel_fitted
            channels = self.fitted_channels
        else:
            nchan = 1
            channels = [channel, ]

        # Get the time
        if self.time is None:
            self.time = kwargs.get('time')

<<<<<<< HEAD
        lcfinal = np.array([])
=======
        lcfinal = np.ma.array([])
>>>>>>> 566c20a4
        for c in range(nchan):
            if self.nchannel_fitted > 1:
                chan = channels[c]
            else:
                chan = 0

            time = self.time
            if self.multwhite:
                # Split the arrays that have lengths of the original time axis
                time = split([time, ], self.nints, chan)[0]

            lcpiece = np.ma.ones(len(time))
            for s in np.flatnonzero(self.steps[c] != 0):
                lcpiece[time >= self.steptimes[c, s]] += self.steps[c, s]
            lcfinal = np.ma.append(lcfinal, lcpiece)
        return lcfinal<|MERGE_RESOLUTION|>--- conflicted
+++ resolved
@@ -128,11 +128,7 @@
         if self.time is None:
             self.time = kwargs.get('time')
 
-<<<<<<< HEAD
-        lcfinal = np.array([])
-=======
         lcfinal = np.ma.array([])
->>>>>>> 566c20a4
         for c in range(nchan):
             if self.nchannel_fitted > 1:
                 chan = channels[c]
