--- conflicted
+++ resolved
@@ -142,10 +142,6 @@
 
             lcpiece = np.ma.ones(len(time))
             for s in np.where(self.steps[c] != 0)[0]:
-<<<<<<< HEAD
-                lcpiece = np.ma.ones(len(time))
-=======
->>>>>>> 70f722a8
                 lcpiece[time >= self.steptimes[c, s]] += \
                     self.steps[c, s]
             lcfinal = np.append(lcfinal, lcpiece)
