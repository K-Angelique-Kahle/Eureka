import numpy as np
import pandas as pd
import copy
from io import StringIO
import os
import sys
import h5py
import xarray as xr
from astraeus import xarrayIO as xrio
import time as time_pkg

from scipy.optimize import minimize
import lmfit
import emcee

from dynesty import NestedSampler, DynamicNestedSampler
from dynesty.utils import resample_equal

from .likelihood import (computeRedChiSq, lnprob, ln_like, ptform,
                         update_uncertainty)
from . import plots_s5 as plots
from ..lib import astropytable
from ..lib.split_channels import get_trim

from multiprocessing import Pool

from astropy import table


def lsqfitter(lc, model, meta, log, calling_function='lsq', **kwargs):
    """Perform least-squares fit.

    Parameters
    ----------
    lc : eureka.S5_lightcurve_fitting.lightcurve.LightCurve
        The lightcurve data object.
    model : eureka.S5_lightcurve_fitting.models.CompositeModel
        The composite model to fit.
    meta : eureka.lib.readECF.MetaClass
        The metadata object.
    log : logedit.Logedit
        The open log in which notes from this step can be added.
    calling_function : str
        The fitter that is being run (e.g. may be 'emcee' if running lsqfitter
        to initialize emcee walkers). Defailts to 'lsq'.
    **kwargs : dict
        Arbitrary keyword arguments.

    Returns
    -------
    best_model : eureka.S5_lightcurve_fitting.models.CompositeModel
        The composite model after fitting
    """
    # Group the different variable types
    freenames = lc.freenames
    freepars, prior1, prior2, priortype, indep_vars = \
        group_variables(model)
    if meta.old_fitparams is not None:
        freepars = load_old_fitparams(lc, meta, log, freenames,
                                      calling_function)

    start_lnprob = lnprob(freepars, lc, model, prior1, prior2, priortype,
                          freenames)
    log.writelog(f'Starting lnprob: {start_lnprob}', mute=(not meta.verbose))

    # Plot starting point
    if meta.isplots_S5 >= 1:
        plots.plot_fit(lc, model, meta,
                       fitter=calling_function+'StartingPoint')
        # Plot GP starting point
        if model.GP:
            plots.plot_GP_components(lc, model, meta,
                                     fitter=calling_function+'StartingPoint')

    # Plot star spots starting point
    if 'fleck_tr' in meta.run_myfuncs and meta.isplots_S5 >= 3:
        plots.plot_fleck_star(lc, model, meta,
                              fitter=calling_function+'StartingPoint')

    # Plot Harmonica string starting point
    if ('harmonica_tr' in meta.run_myfuncs and 'a1' in freenames
            and meta.isplots_S5 >= 3):
        plots.plot_harmonica_string(lc, model, meta,
                                    fitter=calling_function+'StartingPoint')

    if not np.isfinite(start_lnprob):
        raise AssertionError(
            'The starting lnprob value must be finite. Most likely, one of '
            'your initial parameter values are outside of the bounds of its '
            'prior.')

    # Plot Harmonica string starting point
    if 'harmonica_tr' in meta.run_myfuncs and meta.isplots_S5 >= 3:
        plots.plot_harmonica_string(lc, model, meta,
                                    fitter=calling_function+'StartingPoint')

    if not np.isfinite(start_lnprob):
        raise AssertionError(
            'The starting lnprob value must be finite. Most likely, one of '
            'your priors is outside of its bounds.')

    def neg_lnprob(theta, lc, model, prior1, prior2, priortype, freenames):
        return -lnprob(theta, lc, model, prior1, prior2, priortype, freenames)
    global lsq_t0
    lsq_t0 = time_pkg.time()

    def callback_full(theta, lc, model, prior1, prior2, priortype, freenames):
        global lsq_t0
        if (time_pkg.time()-lsq_t0) > 0.5:
            lsq_t0 = time_pkg.time()
            print('Current lnprob = ', lnprob(theta, lc, model, prior1, prior2,
                                              priortype, freenames), end='\r')

    def callback(theta):
        return callback_full(theta, lc, model, prior1, prior2, priortype,
                             freenames)

    results = minimize(neg_lnprob, freepars,
                       args=(lc, model, prior1, prior2, priortype, freenames),
                       method=meta.lsq_method, tol=meta.lsq_tol,
                       options={'maxiter': meta.lsq_maxiter},
                       callback=callback)

    log.writelog("\nVerbose lsq results: {}\n".format(results),
                 mute=(not meta.verbose))
    if not meta.verbose:
        log.writelog("Success?: {}".format(results.success))
        log.writelog(results.message)

    # Get the best fit params
    fit_params = results.x

    # Create table of results
    t_results = table.Table([freenames, fit_params],
                            names=("Parameter", "Mean"))

    model.update(fit_params)
    lc.unc_fit = update_uncertainty(fit_params, lc.nints, lc.unc, freenames,
                                    lc.nchannel_fitted)

    # Save the fit ASAP
    save_fit(meta, lc, model, calling_function, t_results, freenames)

    end_lnprob = lnprob(fit_params, lc, model, prior1, prior2, priortype,
                        freenames)
    log.writelog(f'Ending lnprob: {end_lnprob}', mute=(not meta.verbose))

    # Compute reduced chi-squared
    chi2red = computeRedChiSq(lc, log, model, meta, freenames)

    log.writelog('\nLSQ RESULTS:')
    for i in range(len(freenames)):
        if 'scatter_mult' in freenames[i]:
            chan = freenames[i].split('_')[-1]
            if chan.isnumeric():
                chan = int(chan)
            else:
                chan = 0
            trim1, trim2 = get_trim(meta.nints, chan)
            unc = np.ma.median(lc.unc[trim1:trim2])
            scatter_ppm = 1e6*fit_params[i]*unc
            log.writelog(f'{freenames[i]}: {fit_params[i]}; {scatter_ppm} ppm')
        else:
            log.writelog(f'{freenames[i]}: {fit_params[i]}')
    log.writelog('')

    # Plot fit
    if meta.isplots_S5 >= 1:
        plots.plot_fit(lc, model, meta, fitter=calling_function)

    # Plot star spots
    if 'fleck_tr' in meta.run_myfuncs and meta.isplots_S5 >= 3:
        plots.plot_fleck_star(lc, model, meta, fitter=calling_function)

    # Plot Harmonica string
    if ('harmonica_tr' in meta.run_myfuncs and 'a1' in freenames
            and meta.isplots_S5 >= 3):
        plots.plot_harmonica_string(lc, model, meta, fitter=calling_function)

    # Plot GP fit + components
    if model.GP and meta.isplots_S5 >= 1:
        plots.plot_GP_components(lc, model, meta, fitter=calling_function)

    # Zoom in on phase variations
    if meta.isplots_S5 >= 1 and ('sinusoid_pc' in meta.run_myfuncs
                                 or 'poet_pc' in meta.run_myfuncs
                                 or 'quasilambert_pc' in meta.run_myfuncs):
        plots.plot_phase_variations(lc, model, meta, fitter=calling_function)

    # Make RMS time-averaging plot
    if meta.isplots_S5 >= 3 and calling_function == 'lsq' and \
            np.size(lc.flux) > 20:
        # This plot is only really useful if you're actually using the
        # lsq fitter, otherwise don't make it
        # Also, mc3.stats.time_avg breaks when testing with a small
        # number of integrations
        plots.plot_rms(lc, model, meta, fitter=calling_function)

    # Plot residuals distribution
    if meta.isplots_S5 >= 3 and calling_function == 'lsq':
        plots.plot_res_distr(lc, model, meta, fitter=calling_function)

    # Make a new model instance
    best_model = copy.deepcopy(model)
    best_model.components[0].update(fit_params)

    # Save the covariance matrix in case it's needed to estimate step size
    # for a sampler
    # FINDME:
    # Commented out for now because op.least_squares() doesn't provide
    # covariance matrix
    # Need to compute using Jacobian matrix instead (hess_inv = (J.T J)^{-1})
    # model_lc = model.eval()
    # if results[1] is not None:
    #     residuals = (lc.flux - model_lc)
    #     cov_mat = results[1]*np.var(residuals)
    # else:
    #     # Sometimes lsq will fail to converge and will return a None
    #     # covariance matrix
    #     cov_mat = None
    cov_mat = None
    best_model.__setattr__('cov_mat', cov_mat)
    best_model.__setattr__('chi2red', chi2red)
    best_model.__setattr__('fit_params', fit_params)

    return best_model


def demcfitter(lc, model, meta, log, **kwargs):
    """Perform sampling using Differential Evolution Markov Chain.

    This is an empty placeholder function to be filled later.

    Parameters
    ----------
    lc : eureka.S5_lightcurve_fitting.lightcurve.LightCurve
        The lightcurve data object.
    model : eureka.S5_lightcurve_fitting.models.CompositeModel
        The composite model to fit.
    meta : eureka.lib.readECF.MetaClass
        The metadata object.
    log : logedit.Logedit
        The open log in which notes from this step can be added.
    **kwargs : dict
        Arbitrary keyword arguments.

    Returns
    -------
    best_model : eureka.S5_lightcurve_fitting.models.CompositeModel
        The composite model after fitting

    Notes
    -----
    History:

    - December 29, 2021 Taylor Bell
        Updated documentation and arguments
    """
    best_model = None
    return best_model


def emceefitter(lc, model, meta, log, **kwargs):
    """Perform sampling using emcee.

    Parameters
    ----------
    lc : eureka.S5_lightcurve_fitting.lightcurve.LightCurve
        The lightcurve data object
    model : eureka.S5_lightcurve_fitting.models.CompositeModel
        The composite model to fit
    meta : eureka.lib.readECF.MetaClass
        The metadata object
    log : logedit.Logedit
        The open log in which notes from this step can be added.
    **kwargs : dict
        Arbitrary keyword arguments.

    Returns
    -------
    best_model : eureka.S5_lightcurve_fitting.models.CompositeModel
        The composite model after fitting
    """
    # Group the different variable types
    freenames = lc.freenames
    freepars, prior1, prior2, priortype, indep_vars = \
        group_variables(model)
    if meta.old_fitparams is not None:
        freepars = load_old_fitparams(lc, meta, log, freenames, 'emcee')
    ndim = len(freenames)

    if meta.old_chain is not None:
        pos, nwalkers = start_from_oldchain_emcee(lc, meta, log, ndim,
                                                  freenames, freepars,
                                                  prior1, prior2,
                                                  priortype)
    else:
        if meta.lsq_first:
            # Only call lsq fitter first if asked
            log.writelog('\nCalling lsqfitter first...')
            # RUN LEAST SQUARES
            lsq_sol = lsqfitter(lc, model, meta, log,
                                calling_function='emcee_lsq', **kwargs)

            freepars = lsq_sol.fit_params
        else:
            lsq_sol = None
        pos, nwalkers = initialize_emcee_walkers(meta, log, ndim, lsq_sol,
                                                 freepars, prior1, prior2,
                                                 priortype)

    start_lnprob = lnprob(np.median(pos, axis=0), lc, model, prior1, prior2,
                          priortype, freenames)
    log.writelog(f'Starting lnprob: {start_lnprob}', mute=(not meta.verbose))

    # Plot starting point
    if meta.isplots_S5 >= 1:
        plots.plot_fit(lc, model, meta,
                       fitter='emceeStartingPoint')
        # Plot GP starting point
        if model.GP:
            plots.plot_GP_components(lc, model, meta,
                                     fitter='emceeStartingPoint')

    # Plot star spots starting point
    if 'fleck_tr' in meta.run_myfuncs and meta.isplots_S5 >= 3:
        plots.plot_fleck_star(lc, model, meta, fitter='emceeStartingPoint')

    # Plot Harmonica string starting point
    if ('harmonica_tr' in meta.run_myfuncs and 'a1' in freenames
            and meta.isplots_S5 >= 3):
        plots.plot_harmonica_string(lc, model, meta,
                                    fitter='emceeStartingPoint')

    # Plot Harmonica string starting point
    if 'harmonica_tr' in meta.run_myfuncs and meta.isplots_S5 >= 3:
        plots.plot_harmonica_string(lc, model, meta,
                                    fitter='emceeStartingPoint')

    # Initialize tread pool
    if meta.ncpu > 1:
        pool = Pool(meta.ncpu)
    else:
        meta.ncpu = 1
        pool = None

    # Run emcee burn-in
    sampler = emcee.EnsembleSampler(nwalkers, ndim, lnprob,
                                    args=(lc, model, prior1, prior2,
                                          priortype, freenames),
                                    pool=pool)
    log.writelog('Running emcee burn-in and production steps...')
    sampler.run_mcmc(pos, meta.run_nsteps, progress=True)
    # log.writelog('Running emcee burn-in...')
    # state = sampler.run_mcmc(pos, meta.run_nsteps, progress=True)
    # # Log some details about the burn-in phase
    # acceptance_fraction = np.mean(sampler.acceptance_fraction)
    # log.writelog(f"Mean acceptance fraction: {acceptance_fraction:.3f}",
    #              mute=(not meta.verbose))
    # try:
    # autocorr = sampler.get_autocorr_time()
    #     log.writelog(f"Mean autocorrelation time: {autocorr:.3f} steps",
    #                  mute=(not meta.verbose))
    # except:
    #     log.writelog("Error: Unable to estimate the autocorrelation time!",
    #                  mute=(not meta.verbose))
    # mid_lnprob = lnprob(np.median(sampler.get_chain()[-1], axis=0), lc,
    #                     model, prior1, prior2, priortype, freenames)
    # log.writelog(f'Intermediate lnprob: {mid_lnprob}',
    #              mute=(not meta.verbose))
    # if meta.isplots_S5 >= 3:
    #     plots.plot_chain(sampler.get_chain(), lc, meta, freenames,
    #                      fitter='emcee', burnin=True)
    # # Reset the sampler and do the production run
    # log.writelog('Running emcee production run...')
    # sampler.reset()
    # sampler.run_mcmc(state, meta.run_nsteps-meta.run_nburn, progress=True)
    # samples = sampler.get_chain(flat=True)

    samples = sampler.get_chain(flat=True, discard=meta.run_nburn)
    if meta.ncpu > 1:
        # Close the thread pool
        pool.close()
        pool.join()

    # Record median + percentiles
    q = np.percentile(samples, [16, 50, 84], axis=0)
    fit_params = q[1]  # median
    mean_params = np.mean(samples, axis=0)
    errs = np.std(samples, axis=0)

    # Create table of results
    t_results = table.Table([freenames, mean_params, q[0]-q[1], q[2]-q[1],
                             q[0], fit_params, q[2]],
                            names=("Parameter", "Mean", "-1sigma", "+1sigma",
                                   "16th", "50th", "84th"))

    upper_errs = q[2]-q[1]
    lower_errs = q[1]-q[0]

    model.update(fit_params)
    model.errs = dict(zip(freenames, errs))
    lc.unc_fit = update_uncertainty(fit_params, lc.nints, lc.unc, freenames,
                                    lc.nchannel_fitted)

    # Save the fit ASAP so plotting errors don't make you lose everything
    save_fit(meta, lc, model, 'emcee', t_results, freenames, samples)

    end_lnprob = lnprob(fit_params, lc, model, prior1, prior2, priortype,
                        freenames)
    log.writelog(f'Ending lnprob: {end_lnprob}', mute=(not meta.verbose))
    acceptance_fraction = np.mean(sampler.acceptance_fraction)
    log.writelog(f"Mean acceptance fraction: {acceptance_fraction:.3f}",
                 mute=(not meta.verbose))
    try:
        autocorr = np.mean(sampler.get_autocorr_time())
        log.writelog(f"Mean autocorrelation time: {autocorr:.3f} steps",
                     mute=(not meta.verbose))
    except:
        # FINDME: Need to only catch the expected exception
        log.writelog("WARNING: Unable to estimate the autocorrelation time!",
                     mute=(not meta.verbose))

    # Compute reduced chi-squared
    chi2red = computeRedChiSq(lc, log, model, meta, freenames)

    log.writelog('\nEMCEE RESULTS:')
    for i in range(ndim):
        if 'scatter_mult' in freenames[i]:
            chan = freenames[i].split('_')[-1]
            if chan.isnumeric():
                chan = int(chan)
            else:
                chan = 0
            trim1, trim2 = get_trim(meta.nints, chan)
            unc = np.ma.median(lc.unc[trim1:trim2])
            scatter_ppm = 1e6*fit_params[i]*unc
            scatter_ppm_upper = 1e6*upper_errs[i]*unc
            scatter_ppm_lower = 1e6*lower_errs[i]*unc
            log.writelog(f'{freenames[i]}: {fit_params[i]} (+{upper_errs[i]},'
                         f' -{lower_errs[i]}); {scatter_ppm} '
                         f'(+{scatter_ppm_upper}, -{scatter_ppm_lower}) ppm')
        else:
            log.writelog(f'{freenames[i]}: {fit_params[i]} (+{upper_errs[i]},'
                         f' -{lower_errs[i]})')
    log.writelog('')

    # Plot fit
    if meta.isplots_S5 >= 1:
        plots.plot_fit(lc, model, meta, fitter='emcee')

    # Plot star spots
    if 'fleck_tr' in meta.run_myfuncs and meta.isplots_S5 >= 3:
        plots.plot_fleck_star(lc, model, meta, fitter='emcee')

    # Plot Harmonica string
    if ('harmonica_tr' in meta.run_myfuncs and 'a1' in freenames
            and meta.isplots_S5 >= 3):
        plots.plot_harmonica_string(lc, model, meta, fitter='emcee')

    # Plot GP fit + components
    if model.GP and meta.isplots_S5 >= 1:
        plots.plot_GP_components(lc, model, meta, fitter='emcee')

    # Zoom in on phase variations
    if meta.isplots_S5 >= 1 and ('sinusoid_pc' in meta.run_myfuncs
                                 or 'poet_pc' in meta.run_myfuncs
                                 or 'quasilambert_pc' in meta.run_myfuncs):
        plots.plot_phase_variations(lc, model, meta, fitter='emcee')

    # Make RMS time-averaging plot
    if meta.isplots_S5 >= 3 and np.size(lc.flux) > 20:
        # mc3.stats.time_avg breaks when testing with a small
        # number of integrations
        plots.plot_rms(lc, model, meta, fitter='emcee')

    # Plot residuals distribution
    if meta.isplots_S5 >= 3:
        plots.plot_res_distr(lc, model, meta, fitter='emcee')

    # Plot chain evolution
    if meta.isplots_S5 >= 3:
        plots.plot_chain(sampler.get_chain(), lc, meta, freenames,
                         fitter='emcee', burnin=True, nburn=meta.run_nburn)
        plots.plot_chain(sampler.get_chain(discard=meta.run_nburn), lc, meta,
                         freenames, fitter='emcee', burnin=False)

    if meta.isplots_S5 >= 5:
        plots.plot_corner(samples, lc, meta, freenames, fitter='emcee')

    # Make a new model instance
    best_model = copy.deepcopy(model)
    best_model.components[0].update(fit_params)
    best_model.__setattr__('chi2red', chi2red)
    best_model.__setattr__('fit_params', fit_params)

    return best_model


def start_from_oldchain_emcee(lc, meta, log, ndim, freenames, freepars,
                              prior1, prior2, priortype):
    """Restart emcee using the ending point of an old chain.

    Parameters
    ----------
    lc : eureka.S5_lightcurve_fitting.lightcurve.LightCurve
        The lightcurve data object.
    meta : eureka.lib.readECF.MetaClass
        The meta data object.
    log : logedit.Logedit
        The open log in which notes from this step can be added.
    ndim : int
        The number of fitted parameters.
    freenames : list
        The names of the fitted parameters.
    freepars : list
        The starting values of the fitted parameters.
    prior1 : list
        The list of prior1 values.
    prior2 : list
        The list of prior2 values.
    priortype : list
        The types of each prior (to determine meaning of prior1 and prior2).

    Returns
    -------
    pos : ndarray
        The starting positions for all walkers.
    nwalkers : int
        The number of walkers (may differ from the requested number
        if unable to get all walkers within the priors).

    Raises
    ------
    AssertionError
        The old chain is not compatible with the current fit.
    AssertionError
        Unable to get enough walkers within the prior range.
    """
    if lc.white:
        channel_tag = '_white'
    elif lc.share:
        channel_tag = '_shared'
    else:
        ch_number = str(lc.channel).zfill(len(str(lc.nchannel)))
        channel_tag = f'_ch{ch_number}'

    foldername = os.path.join(meta.topdir, *meta.old_chain.split(os.sep))
    fname = f'S5_emcee_fitparams{channel_tag}.csv'
    fitted_values = pd.read_csv(os.path.join(foldername, fname),
                                escapechar='#', skipinitialspace=True)
    full_keys = np.array(fitted_values['Parameter'])

    fname = f'S5_emcee_samples{channel_tag}'
    # Load HDF5 files
    full_fname = os.path.join(foldername, fname)+'.h5'
    ds = xrio.readXR(full_fname, verbose=False)
    if ds is None:
        # Working with an old save file
        with h5py.File(full_fname, 'r') as hf:
            samples = hf['samples'][:]
    else:
        samples = ds.to_array().T.values
    log.writelog(f'Old chain path: {full_fname}')

    if not np.all([key in freenames for key in full_keys]):
        # There were extra free parameters before - just get the relevant ones
        relevant_inds = np.array([key in freenames for key in full_keys])
        removed_inds = full_keys[~relevant_inds]
        full_keys = full_keys[relevant_inds]
        samples = samples[:, relevant_inds]
        message = ('Old chain had extra fitted parameters. '
                   'Removing the previously fitted parameters:\n'
                   f'    {removed_inds}')
        log.writelog(message, mute=(not meta.verbose))

    # Initialize the walkers using samples from the old chain
    nwalkers = meta.run_nwalkers
    pos = samples[-nwalkers:]
    walkers_used = nwalkers

    # Make sure that no walkers are starting in the same place as
    # they would then exactly follow each other
    repeat_pos = np.array([
        i for i in range(pos.shape[0])
        if np.any(np.all(pos[i] == np.delete(pos, i, axis=0), axis=1))
    ])

    while (
        repeat_pos.size > 0
        and samples.shape[0] > (walkers_used + repeat_pos.size)
    ):
        pos[repeat_pos] = samples[:-walkers_used][-repeat_pos.size:]
        walkers_used += repeat_pos.size
        repeat_pos = np.array([
            i for i in range(pos.shape[0])
            if np.any(np.all(pos[i] == np.delete(pos, i, axis=0), axis=1))
        ])

    # If unable to initialize all walkers in unique starting locations,
    # use fewer walkers unless there'd be fewer walkers than dimensions
    if len(repeat_pos) > 0 and (nwalkers-len(repeat_pos) > ndim):
        pos = np.delete(pos, repeat_pos, axis=0)
        nwalkers = pos.shape[0]
        log.writelog(f'Warning: Unable to initialize all walkers at different '
                     f'positions using old chain!\nUsing {nwalkers} walkers '
                     f'instead of the initially requested {meta.run_nwalkers} '
                     f'walkers')
    elif len(repeat_pos) > 0:
        message = (f'Error: Unable to initialize all walkers at different '
                   f'positions using old chain!\nUsing {nwalkers} walkers '
                   f'instead of the initially requested {meta.run_nwalkers} '
                   f'walkers is not permitted as there are {ndim} fitted '
                   f'parameters')
        log.writelog(message, mute=True)
        raise AssertionError(message)

    if not np.all([key in full_keys for key in freenames]):
        # There are now extra free parameters
        # Populate them using initialize_emcee_walkers
        missing_freenames = np.array([key for key in freenames
                                      if key not in full_keys])
        message = ('Old chain was missing some fitted parameters. '
                   'Adding the new fitted parameters:\n'
                   f'    {missing_freenames}')
        log.writelog(message, mute=(not meta.verbose))

        meta.run_nwalkers = nwalkers
        temp_pos, nwalkers = initialize_emcee_walkers(
            meta, log, ndim, None, freepars, prior1, prior2, priortype)

        new_pos = np.zeros((nwalkers, len(freenames)))
        for i, key in enumerate(freenames):
            if key not in full_keys:
                # There are now extra free parameters
                # Populate them using initialize_emcee_walkers
                new_pos[:, i] = temp_pos[:, i]
            else:
                # This variable already existed, so just add it
                idx = np.flatnonzero(full_keys == key)[0]
                new_pos[:, i] = pos[:, idx]

        pos = new_pos

    return pos, nwalkers


def initialize_emcee_walkers(meta, log, ndim, lsq_sol, freepars, prior1,
                             prior2, priortype):
    """Initialize emcee walker starting positions

    Parameters
    ----------
    meta : eureka.lib.readECF.MetaClass
        The meta data object.
    log : logedit.Logedit
        The open log in which notes from this step can be added.
    ndim : int
        The number of fitted parameters.
    lsq_sol : The results from the lsqfitter.
        The results from the lsqfitter.
    freepars : list
        The initial values of the fitted parameters.
    prior1 : list
        The list of prior1 values.
    prior2 : list
        The list of prior2 values.
    priortype : list
        The types of each prior (to determine meaning of prior1 and prior2).

    Returns
    -------
    pos : ndarray
        The starting position of all walkers.
    nwalkers : int
        The number of walkers (may differ from the requested number
        if unable to get all walkers within the priors).

    Raises
    ------
    AssertionError
        Failed to initialize any walkers within the priors
    AssertionError
        Failed to initialize enough walkers within the priors
    """
    u = np.where(priortype == 'U')[0]
    lu = np.where(priortype == 'LU')[0]
    n = np.where(priortype == 'N')[0]
    if lsq_sol is not None and lsq_sol.cov_mat is not None:
        step_size = np.diag(lsq_sol.cov_mat)
        if np.any(step_size == 0.):
            zero_u = np.flatnonzero(step_size[u] == 0.)
            zero_lu = np.flatnonzero(step_size[lu] == 0.)
            zero_n = np.flatnonzero(step_size[n] == 0.)

            delta_u = prior2[u][zero_u] - prior1[u][zero_u]
            step_size[u][zero_u] = 0.001 * delta_u

            delta_lu = (np.exp(prior2[lu][zero_lu])
                        - np.exp(prior1[lu][zero_lu]))
            step_size[lu][zero_lu] = 0.001 * delta_lu

            step_size[n][zero_n] = 0.1 * prior2[n][zero_n]
    else:
        # Sometimes the lsq fitter won't converge and will give None as
        # the covariance matrix. In that case, we need to establish the
        # step size in another way. Using a fractional step compared to
        # the prior range can work best for precisely known values like
        # t0 and period
        log.writelog('No covariance matrix from LSQ - falling back on a step '
                     'size based on the prior range', mute=(not meta.verbose))
        step_size = np.ones(ndim)
        step_size[u] = 0.001*(prior2[u] - prior1[u])
        step_size[lu] = 0.001*(np.exp(prior2[lu]) - np.exp(prior1[lu]))
        step_size[n] = 0.1*prior2[n]
    nwalkers = meta.run_nwalkers

    # make it robust to lsq hitting the upper or lower bound of the param space
    ind_max = np.flatnonzero(freepars[u] == prior2[u])
    ind_min = np.flatnonzero(freepars[u] == prior1[u])
    ind_max_LU = np.flatnonzero(np.log(freepars[lu]) == prior2[lu])
    ind_min_LU = np.flatnonzero(np.log(freepars[lu]) == prior1[lu])
    pmid = (prior2+prior1)/2.

    if len(ind_max) > 0 or len(ind_max_LU) > 0:
        log.writelog('Warning: >=1 params hit the upper bound in the lsq fit. '
                     'Setting to the middle of the interval.')
        freepars[u][ind_max] = pmid[u][ind_max]
        freepars[lu][ind_max_LU] = (np.exp(prior2[lu][ind_max_LU]) +
                                    np.exp(prior1[lu][ind_max_LU]))/2.
    if len(ind_min) > 0 or len(ind_min_LU) > 0:
        log.writelog('Warning: >=1 params hit the lower bound in the lsq fit. '
                     'Setting to the middle of the interval.')
        freepars[u][ind_min] = pmid[u][ind_min]
        freepars[lu][ind_min_LU] = (np.exp(prior2[lu][ind_min_LU]) +
                                    np.exp(prior1[lu][ind_min_LU]))/2.

    # Generate the walker positions
    pos = np.array([freepars + step_size*np.random.randn(ndim)
                    for i in range(nwalkers)])

    # Make sure the walker positions obey the priors
    in_range = np.array([((prior1[u] <= ii).all() and (ii <= prior2[u]).all())
                         for ii in pos[:, u]])
    in_range2 = np.array([((prior1[lu] <= np.log(ii)).all() and
                           (np.log(ii) <= prior2[lu]).all())
                          for ii in pos[:, lu]])
    if not np.all(in_range) or not np.all(in_range2):
        log.writelog('Not all walkers were initialized within the priors, '
                     'using a smaller proposal distribution')
        pos = pos[in_range]
        # Make sure the step size is well within the limits
        uniform_step = np.abs(np.append((prior2-freepars).reshape(-1, 1)/10,
                                        (freepars-prior1).reshape(-1, 1)/10,
                                        axis=1))
        step_size_options = np.append(step_size.reshape(-1, 1), uniform_step,
                                      axis=1)
        if len(lu) != 0:
            step_size_options[lu, 1] = np.abs((np.exp(prior2[lu]) -
                                               freepars[lu]).reshape(-1, 1)/10)
            step_size_options[lu, 2] = np.abs((np.exp(prior1[lu]) -
                                               freepars[lu]).reshape(-1, 1)/10)
        if len(n) != 0:
            step_size_options[n, 1:] = step_size_options[n, 0].reshape(-1, 1)
        step_size = np.min(step_size_options, axis=1)
        if pos.shape[0] == 0:
            remove_zeroth = True
            new_nwalkers = nwalkers-len(pos)
            pos = np.zeros((1, ndim))
        else:
            remove_zeroth = False
            new_nwalkers = nwalkers-len(pos)
        pos = np.append(pos, np.array([freepars +
                                       step_size*np.random.randn(ndim)
                                       for i in range(new_nwalkers)
                                       ]).reshape(-1, ndim), axis=0)
        if remove_zeroth:
            pos = pos[1:]
        in_range = np.array([((prior1[u] <= ii).all() and
                              (ii <= prior2[u]).all())
                             for ii in pos[:, u]])
        in_range2 = np.array([((prior1[lu] <= np.log(ii)).all() and
                               (np.log(ii) <= prior2[lu]).all())
                              for ii in pos[:, lu]])
    if not np.any(in_range) and not np.any(in_range2):
        raise AssertionError('Failed to initialize any walkers within the set '
                             'bounds for all parameters!\n'
                             'Check your stating position, decrease your step '
                             'size, or increase the bounds on your parameters')
    elif not np.all(in_range) or not np.all(in_range2):
        old_nwalkers = nwalkers
        pos = pos[in_range+in_range2]
        nwalkers = pos.shape[0]
        if nwalkers > ndim:
            log.writelog(f'Warning: Failed to initialize all walkers within '
                         f'the set bounds for all parameters!\nUsing '
                         f'{nwalkers} walkers instead of the initially '
                         f'requested {old_nwalkers} walkers')
        else:
            message = (f'Error: Failed to initialize all walkers within the '
                       f'set bounds for all parameters!\nUsing '
                       f'{nwalkers} walkers instead of the initially requested'
                       f' {old_nwalkers} walkers is not permitted as there are'
                       f' {ndim} fitted parameters')
            log.writelog(message, mute=True)
            raise AssertionError(message)
    return pos, nwalkers


def dynestyfitter(lc, model, meta, log, **kwargs):
    """Perform sampling using dynesty.

    Parameters
    ----------
    lc : eureka.S5_lightcurve_fitting.lightcurve.LightCurve
        The lightcurve data object.
    model : eureka.S5_lightcurve_fitting.models.CompositeModel
        The composite model to fit.
    meta : eureka.lib.readECF.MetaClass
        The metadata object.
    log : logedit.Logedit
        The open log in which notes from this step can be added.
    **kwargs : dict
        Arbitrary keyword arguments.

    Returns
    -------
    best_model : eureka.S5_lightcurve_fitting.models.CompositeModel
        The composite model after fitting.

    Notes
    -----
    Uses either dynesty's static or dynamic nested sampling based on
    the `meta.run_dynamic` flag.
    """
    fittername = 'dynamicdynesty' if meta.run_dynamic else 'dynesty'

    # Group the different variable types
    freenames = lc.freenames
    freepars, prior1, prior2, priortype, indep_vars = group_variables(model)
    if meta.old_fitparams is not None:
        freepars = load_old_fitparams(lc, meta, log, freenames, fittername)

    # Set up common dynesty parameters
    ndims = len(freepars)
    bound = meta.run_bound
    sample = meta.run_sample
    l_args = [lc, model, freenames]

    # Handle 'min' for meta.run_nlive
    nlive = meta.run_nlive
    min_nlive = int(np.ceil(ndims * (ndims + 1) // 2))
    if nlive == 'min':
        nlive = min_nlive
        nlive_log = (f'  Setting run_nlive = {nlive} (minimum '
                     f'recommended for ndim = {ndims})')
    elif nlive < min_nlive:
        nlive_log = (f'**** WARNING: You should set run_nlive to at least '
                     f'{min_nlive} ****')
    else:
        nlive_log = None

    # Initial log-likelihood
    start_lnprob = lnprob(freepars, lc, model, prior1, prior2, priortype,
                          freenames)
    log.writelog(f'  Starting lnprob: {start_lnprob}', mute=(not meta.verbose))

    # Plot starting point
    if meta.isplots_S5 >= 1:
        plots.plot_fit(lc, model, meta, fitter=fittername+'StartingPoint')
        # Plot GP starting point
        if model.GP:
            plots.plot_GP_components(lc, model, meta,
                                     fitter=fittername+'StartingPoint')

    # Plot star spots starting point
    if 'fleck_tr' in meta.run_myfuncs and meta.isplots_S5 >= 3:
<<<<<<< HEAD
        plots.plot_fleck_star(lc, model, meta,
                              fitter=fittername+'StartingPoint')
    if 'starry' in meta.run_myfuncs and meta.isplots_S5 >= 3:
        if 'spotrad' in model.longparamlist[0]:
            plots.plot_starry_star(lc, model, meta,
                                   fitter=fittername+'StartingPoint')
=======
        plots.plot_fleck_star(lc, model, meta, fitter='dynestyStartingPoint')

    # Plot Harmonica string starting point
    if ('harmonica_tr' in meta.run_myfuncs and 'a1' in freenames
            and meta.isplots_S5 >= 3):
        plots.plot_harmonica_string(lc, model, meta,
                                    fitter='dynestyStartingPoint')

    # START DYNESTY
    l_args = [lc, model, freenames]

    log.writelog('Running dynesty...')
>>>>>>> 566c20a4

    # Plot Harmonica string starting point
    if 'harmonica_tr' in meta.run_myfuncs and meta.isplots_S5 >= 3:
        plots.plot_harmonica_string(lc, model, meta,
                                    fitter=fittername+'StartingPoint')

    # Set up multiprocessing if applicable
    if meta.ncpu > 1:
        pool = Pool(meta.ncpu)
        queue_size = meta.ncpu
    else:
        meta.ncpu = 1
        pool = None
        queue_size = None

    # Choose between dynamic and static nested sampling
    if meta.run_dynamic:
        log.writelog('  Using dynamic nested sampling...')
        if nlive_log is not None:
            log.writelog(nlive_log, mute=(not meta.verbose))

        sampler = DynamicNestedSampler(
            ln_like, ptform, ndims, pool=pool,
            queue_size=queue_size, bound=bound, sample=sample,
            logl_args=l_args, ptform_args=[prior1, prior2, priortype])

        # Handle 'auto' for meta.run_nlive_batch
        nlive_batch = meta.run_nlive_batch
        if nlive_batch == 'auto':
            nlive_batch = max(25, nlive // 2)
            log.writelog(f'  Setting run_nlive_batch = {nlive_batch} (auto '
                         f'default based on run_nlive = {nlive})',
                         mute=(not meta.verbose))

        # Run the sampler
        sampler.run_nested(nlive_init=nlive, nlive_batch=nlive_batch,
                           dlogz_init=meta.run_tol,
                           wt_kwargs={"pfrac": meta.run_pfrac},
                           print_progress=True)
    else:
        log.writelog('  Using static nested sampling...')
        if nlive_log is not None:
            log.writelog(nlive_log, mute=(not meta.verbose))

        sampler = NestedSampler(
            ln_like, ptform, ndims, nlive=nlive, pool=pool,
            queue_size=queue_size, bound=bound, sample=sample,
            logl_args=l_args, ptform_args=[prior1, prior2, priortype])

        # Run the sampler
        sampler.run_nested(dlogz=meta.run_tol, print_progress=True)

    # Get the results from the sampler
    res = sampler.results

    # Clean up pool
    if meta.ncpu > 1:
        pool.close()
        pool.join()

    # Log summary of results
    log.writelog('', mute=(not meta.verbose))
    # Need to temporarily redirect output since res.summar() prints rather
    # than returns a string
    old_stdout = sys.stdout
    sys.stdout = mystdout = StringIO()
    res.summary()
    sys.stdout = old_stdout
    log.writelog(mystdout.getvalue(), mute=(not meta.verbose))

    # Extract posterior samples
    weights = np.exp(res.logwt - res.logz[-1])
    samples = resample_equal(res.samples, weights)
    log.writelog('Number of posterior samples is {}'.format(len(samples)),
                 mute=(not meta.verbose))

    # Record median + percentiles
    q = np.percentile(samples, [16, 50, 84], axis=0)
    fit_params = q[1]  # median
    mean_params = np.mean(samples, axis=0)
    errs = np.std(samples, axis=0)

    # Create table of results
    t_results = table.Table([freenames, mean_params, q[0]-q[1], q[2]-q[1],
                             q[0], fit_params, q[2]],
                            names=("Parameter", "Mean", "-1sigma", "+1sigma",
                                   "16th", "50th", "84th"))

    upper_errs = q[2] - q[1]
    lower_errs = q[1] - q[0]

    # Update model and uncertainty
    model.update(fit_params)
    model.errs = dict(zip(freenames, errs))
    lc.unc_fit = update_uncertainty(fit_params, lc.nints, lc.unc, freenames,
                                    lc.nchannel_fitted)

    # Save the fit ASAP so plotting errors don't make you lose everything
    save_fit(meta, lc, model, fittername, t_results, freenames, samples)

    # Final log-likelihood
    end_lnprob = lnprob(fit_params, lc, model, prior1, prior2, priortype,
                        freenames)
    log.writelog(f'Ending lnprob: {end_lnprob}', mute=(not meta.verbose))

    # Compute reduced chi-squared
    chi2red = computeRedChiSq(lc, log, model, meta, freenames)

    log.writelog(f'\n{fittername.upper()} RESULTS:')
    for i in range(ndims):
        if 'scatter_mult' in freenames[i]:
            chan = freenames[i].split('_')[-1]
            if chan.isnumeric():
                chan = int(chan)
            else:
                chan = 0
            trim1, trim2 = get_trim(meta.nints, chan)
            unc = np.ma.median(lc.unc[trim1:trim2])
            scatter_ppm = 1e6*fit_params[i]*unc
            scatter_ppm_upper = 1e6*upper_errs[i]*unc
            scatter_ppm_lower = 1e6*lower_errs[i]*unc
            log.writelog(f'{freenames[i]}: {fit_params[i]} (+{upper_errs[i]},'
                         f' -{lower_errs[i]}); {scatter_ppm} '
                         f'(+{scatter_ppm_upper}, -{scatter_ppm_lower}) ppm')
        else:
            log.writelog(f'{freenames[i]}: {fit_params[i]} (+{upper_errs[i]},'
                         f' -{lower_errs[i]})')
    log.writelog('')

    # Plot fit
    if meta.isplots_S5 >= 1:
        plots.plot_fit(lc, model, meta, fitter=fittername)

    # Plot star spots
    if 'fleck_tr' in meta.run_myfuncs and meta.isplots_S5 >= 3:
<<<<<<< HEAD
        plots.plot_fleck_star(lc, model, meta, fitter=fittername)
    if 'starry' in meta.run_myfuncs and meta.isplots_S5 >= 3:
        if 'spotrad' in model.longparamlist[0]:
            plots.plot_starry_star(lc, model, meta, fitter=fittername)

    # Plot Harmonica string
    if 'harmonica_tr' in meta.run_myfuncs and meta.isplots_S5 >= 3:
        plots.plot_harmonica_string(lc, model, meta, fitter=fittername)
=======
        plots.plot_fleck_star(lc, model, meta, fitter='dynesty')

    # Plot Harmonica string
    if ('harmonica_tr' in meta.run_myfuncs and 'a1' in freenames
            and meta.isplots_S5 >= 3):
        plots.plot_harmonica_string(lc, model, meta, fitter='dynesty')
>>>>>>> 566c20a4

    # Plot GP fit + components
    if model.GP and meta.isplots_S5 >= 1:
        plots.plot_GP_components(lc, model, meta, fitter=fittername)

    # Zoom in on phase variations
    if meta.isplots_S5 >= 1 and ('sinusoid_pc' in meta.run_myfuncs
                                 or 'poet_pc' in meta.run_myfuncs
                                 or 'quasilambert_pc' in meta.run_myfuncs):
        plots.plot_phase_variations(lc, model, meta, fitter=fittername)

    # Make RMS time-averaging plot
    if meta.isplots_S5 >= 3 and np.size(lc.flux) > 20:
        # mc3.stats.time_avg breaks when testing with a small
        # number of integrations
        plots.plot_rms(lc, model, meta, fitter=fittername)

    # Plot residuals distribution
    if meta.isplots_S5 >= 3:
        plots.plot_res_distr(lc, model, meta, fitter=fittername)

    # plot using corner.py
    if meta.isplots_S5 >= 5:
        plots.plot_corner(samples, lc, meta, freenames, fitter=fittername)

    # Make a new model instance
    best_model = copy.deepcopy(model)
    best_model.components[0].update(fit_params)
    best_model.__setattr__('chi2red', chi2red)
    best_model.__setattr__('fit_params', fit_params)

    return best_model


def lmfitter(lc, model, meta, log, **kwargs):
    """Perform a fit using lmfit.

    Parameters
    ----------
    lc : eureka.S5_lightcurve_fitting.lightcurve.LightCurve
        The lightcurve data object.
    model : eureka.S5_lightcurve_fitting.models.CompositeModel
        The composite model to fit.
    meta : eureka.lib.readECF.MetaClass
        The metadata object.
    log : logedit.Logedit
        The open log in which notes from this step can be added.
    **kwargs : dict
        Arbitrary keyword arguments.

    Returns
    -------
    best_model : eureka.S5_lightcurve_fitting.models.CompositeModel
        The composite model after fitting
    """
    # TODO: Do something so that duplicate param names can all be handled
    # (e.g. two Polynomail models with c0). Perhaps append something to the
    # parameter name like c0_1 and c0_2?)
    freenames = lc.freenames

    # Group the different variable types
    param_list, indep_vars = group_variables_lmfit(model)

    # Add the time as an independent variable
    indep_vars['time'] = lc.time

    # Initialize lmfit Params object
    initialParams = lmfit.Parameters()
    # Insert parameters
    initialParams.add_many(*param_list)

    # Create the lmfit lightcurve model
    lcmodel = lmfit.Model(model.eval)
    lcmodel.independent_vars = indep_vars.keys()

    # Fit light curve model to the simulated data
    result = lcmodel.fit(lc.flux, weights=1/lc.unc, params=initialParams,
                         **indep_vars, **kwargs)

    # Get the best fit params
    fit_params = result.__dict__['params']
    # new_params = [(fit_params.get(i).name, fit_params.get(i).value,
    #                fit_params.get(i).vary, fit_params.get(i).min,
    #                fit_params.get(i).max) for i in fit_params]

    # Create table of results
    t_results = table.Table([freenames, fit_params],
                            names=("Parameter", "Mean"))

    model.update(fit_params)
    lc.unc_fit = update_uncertainty(fit_params, lc.nints, lc.unc, freenames,
                                    lc.nchannel_fitted)

    # Save the fit ASAP
    save_fit(meta, lc, model, 'lmfitter', t_results, freenames)

    # Compute reduced chi-squared
    chi2red = computeRedChiSq(lc, log, model, meta, freenames)

    # Log results
    log.writelog(result.fit_report(), mute=(not meta.verbose))

    # Plot fit
    if meta.isplots_S5 >= 1:
        plots.plot_fit(lc, model, meta, fitter='lmfitter')

    # Plot star spots
    if 'fleck_tr' in meta.run_myfuncs and meta.isplots_S5 >= 3:
        plots.plot_fleck_star(lc, model, meta, fitter='lmfitter')

    # Plot Harmonica string
    if ('harmonica_tr' in meta.run_myfuncs and 'a1' in freenames
            and meta.isplots_S5 >= 3):
        plots.plot_harmonica_string(lc, model, meta, fitter='lmfitter')

    # Plot GP fit + components
    if model.GP and meta.isplots_S5 >= 1:
        plots.plot_GP_components(lc, model, meta, fitter='lmfitter')

    # Zoom in on phase variations
    if meta.isplots_S5 >= 1 and ('sinusoid_pc' in meta.run_myfuncs
                                 or 'poet_pc' in meta.run_myfuncs
                                 or 'quasilambert_pc' in meta.run_myfuncs):
        plots.plot_phase_variations(lc, model, meta, fitter='lmfitter')

    # Make RMS time-averaging plot
    if meta.isplots_S5 >= 3 and np.size(lc.flux) > 20:
        # mc3.stats.time_avg breaks when testing with a small
        # number of integrations
        plots.plot_rms(lc, model, meta, fitter='lmfitter')

    # Plot residuals distribution
    if meta.isplots_S5 >= 3:
        plots.plot_res_distr(lc, model, meta, fitter='lmfitter')

    # Create new model with best fit parameters
    best_model = copy.deepcopy(model)
    best_model.components[0].update(fit_params)
    best_model.__setattr__('chi2red', chi2red)
    best_model.__setattr__('fit_params', fit_params)

    return best_model


def group_variables(model):
    """Group variables into fitted and frozen.

    Parameters
    ----------
    model : eureka.S5_lightcurve_fitting.models.CompositeModel
        The composite model to fit

    Returns
    -------
    freepars : np.array
        The fitted variables.
    prior1 : np.array
        The lower bound for constrained variables with uniform/log uniform
        priors, or mean for constrained variables with Gaussian priors.
    prior2 : np.array
        The upper bound for constrained variables with uniform/log uniform
        priors, or mean for constrained variables with Gaussian priors.
    priortype : np.array
        Keywords indicating the type of prior for each free parameter.
    indep_vars : dict
        The frozen variables.
    """
    parameters_dict = model.components[0].parameters.dict
    freenames = model.components[0].freenames

    # Group the different variable types
    freepars = []
    prior1 = []
    prior2 = []
    priortype = []
    for ii, name in enumerate(freenames):
        param = parameters_dict[name]
        # param = list(param)
        if ((param[1] == 'free') or (param[1] == 'shared')
                or ('white' in param[1])):
            freepars.append(param[0])
            if len(param) == 5:  # If prior is specified.
                prior1.append(param[2])
                prior2.append(param[3])
                priortype.append(param[4])
            elif (len(param) > 3) & (len(param) < 5):
                # If prior bounds are specified but not the prior type
                raise IndexError("If you want to specify prior parameters, you"
                                 " must also specify the prior type: 'U', 'LU'"
                                 ", or 'N'.")
            else:
                # If no prior is specified,
                # assume uniform prior with infinite bounds.
                prior1.append(-np.inf)
                prior2.append(np.inf)
                priortype.append('U')
    freepars = np.array(freepars)
    prior1 = np.array(prior1)
    prior2 = np.array(prior2)
    priortype = np.array(priortype)
    indep_vars = dict([[key, parameters_dict[key][0]]
                       for key in parameters_dict.keys()
                       if key not in freenames])

    return freepars, prior1, prior2, priortype, indep_vars


def group_variables_lmfit(model):
    """Group variables into fitted and frozen for lmfit fitter.

    Parameters
    ----------
    model : eureka.S5_lightcurve_fitting.models.CompositeModel
        The composite model to fit

    Returns
    -------
    paramlist : list
        The fitted variables.
    indep_vars : dict
        The frozen variables.
    """
    all_params = [i for j in [model.components[n].parameters.dict.items()
                  for n in range(len(model.components))] for i in j]

    # Group the different variable types
    param_list = []
    indep_vars = {}
    for param in all_params:
        param = list(param)
        if param[1][1] == 'free':
            param[1][1] = True
            param_list.append(tuple(param))
        elif param[1][1] == 'fixed':
            param[1][1] = False
            param_list.append(tuple(param))
        else:
            indep_vars[param[0]] = param[1]

    return param_list, indep_vars


def load_old_fitparams(lc, meta, log, freenames, fitter):
    """Load in the best-fit values from a previous fit.

    Parameters
    ----------
    lc : eureka.S5_lightcurve_fitting.lightcurve.LightCurve
        The lightcurve data object.
    meta : eureka.lib.readECF.MetaClass
        The metadata object.
    log : logedit.Logedit
        The open log in which notes from this step can be added.
    freenames : list
        The names of the fitted parameters.
    fitter : str
        The name of the fitter, to figure out the old fitparams filename name.

    Returns
    -------
    fitted_values : np.array
        The best-fit values from a previous fit

    Raises
    ------
    AssertionError
        The old fit is incompatible with the current fit.
    """
    if lc.white:
        channel_tag = '_white'
    elif lc.share:
        channel_tag = '_shared'
    else:
        ch_number = str(lc.channel).zfill(len(str(lc.nchannel)))
        channel_tag = f'_ch{ch_number}'

    foldername = os.path.join(meta.topdir, *meta.old_fitparams.split(os.sep))
    fname = f'S5_{fitter}_fitparams{channel_tag}.csv'
    fitted_values = pd.read_csv(os.path.join(foldername, fname),
                                escapechar='#', skipinitialspace=True)
    full_keys = np.array(fitted_values['Parameter'])

    if np.all(full_keys != freenames):
        log.writelog('Old fit does not have the same fitted parameters and '
                     'cannot be used to initialize the new fit.\n'
                     'The old fit included:\n['+','.join(full_keys)+']\n'
                     'The new fit included:\n['+','.join(freenames)+']',
                     mute=True)
        raise AssertionError('Old fit does not have the same fitted parameters'
                             ' and cannot be used to initialize the new fit.\n'
                             'The old fit included:\n['+','.join(full_keys) +
                             ']\nThe new fit included:\n['+','.join(freenames)
                             + ']')

    if '50th' in fitted_values.keys():
        # A sampler was used, so use the (more reliable) median
        oldfitparam = fitted_values['50th'].to_numpy()
    else:
        # An optimizer was used, so only the Mean column will be populated
        oldfitparam = fitted_values['Mean'].to_numpy()

    return oldfitparam


def save_fit(meta, lc, model, fitter, results_table, freenames, samples=[]):
    """Save a fit as a txt file as well as the entire chain if provided.

    Parameters
    ----------
    meta : eureka.lib.readECF.MetaClass
        The metadata object.
    lc : eureka.S5_lightcurve_fitting.lightcurve.LightCurve
        The lightcurve data object.
    model : eureka.S5_lightcurve_fitting.models.CompositeModel
        The composite model to fit.
    fitter : str
        The current fitter being used.
    fit_params : np.array
        The best-fit values from the current fit.
    freenames : list
        The list of fitted parameter names.
    samples : ndarray; optional
        The full chain from a sampling method, by default [].
    """
    if lc.white:
        channel_tag = '_white'
    elif lc.share:
        channel_tag = '_shared'
    else:
        ch_number = str(lc.channel).zfill(len(str(lc.nchannel)))
        channel_tag = f'_ch{ch_number}'

    # Save the fitted parameters and their uncertainties (if possible)
    fname = f'S5_{fitter}_fitparams{channel_tag}'
    results_table.write(meta.outputdir+fname+'.csv', format='csv',
                        overwrite=False)

    # Save the chain from the sampler using Astraeus (if a chain was provided)
    if len(samples) != 0:
        fname = meta.outputdir+f'S5_{fitter}_samples{channel_tag}.h5'
        ds = dict([(freenames[i], xr.DataArray(samples[:, i], dims=['sample'],
                                               name=freenames[i]))
                   for i in range(len(freenames))])
        ds = xrio.makeDataset(ds)
        xrio.writeXR(fname, ds)

    # Directory structure should not use expanded HW values
    spec_hw_val = meta.spec_hw
    bg_hw_val = meta.bg_hw
    spec_hw_val //= meta.expand
    if not isinstance(bg_hw_val, str):
        # Only divide if value is not a string (spectroscopic modes)
        bg_hw_val //= meta.expand
    # Save the S5 outputs in a human readable ecsv file
    if not isinstance(meta.bg_hw, str):
        # Only divide if value is not a string (spectroscopic modes)
        bg_hw = meta.bg_hw//meta.expand
    else:
        bg_hw = meta.bg_hw
    event_ap_bg = meta.eventlabel+"_ap"+str(meta.spec_hw//meta.expand) + \
        '_bg'+str(bg_hw)
    meta.tab_filename_s5 = (meta.outputdir+'S5_'+event_ap_bg+"_Table_Save" +
                            channel_tag+'.txt')
    wavelengths = np.mean(np.append(meta.wave_low.reshape(1, -1),
                                    meta.wave_hi.reshape(1, -1), axis=0),
                          axis=0)
    wave_errs = (meta.wave_hi-meta.wave_low)/2
    # Evaluate each individual model for easier access outside of Eureka!
    individual_models = []
    for comp in model.components:
        if comp.name != 'GP':
            individual_models.append([comp.name, comp.eval()])
        else:
            fit = model.eval(incl_GP=False)
            individual_models.append([comp.name, comp.eval(fit)])
    individual_models = np.array(individual_models, dtype=object)

    model_lc = model.eval()
    residuals = lc.flux-model_lc
    astropytable.savetable_S5(meta.tab_filename_s5, meta, lc.time,
                              wavelengths[lc.fitted_channels],
                              wave_errs[lc.fitted_channels],
                              lc.flux, lc.unc_fit, individual_models, model_lc,
                              residuals)

    return<|MERGE_RESOLUTION|>--- conflicted
+++ resolved
@@ -88,16 +88,6 @@
             'The starting lnprob value must be finite. Most likely, one of '
             'your initial parameter values are outside of the bounds of its '
             'prior.')
-
-    # Plot Harmonica string starting point
-    if 'harmonica_tr' in meta.run_myfuncs and meta.isplots_S5 >= 3:
-        plots.plot_harmonica_string(lc, model, meta,
-                                    fitter=calling_function+'StartingPoint')
-
-    if not np.isfinite(start_lnprob):
-        raise AssertionError(
-            'The starting lnprob value must be finite. Most likely, one of '
-            'your priors is outside of its bounds.')
 
     def neg_lnprob(theta, lc, model, prior1, prior2, priortype, freenames):
         return -lnprob(theta, lc, model, prior1, prior2, priortype, freenames)
@@ -329,11 +319,6 @@
     # Plot Harmonica string starting point
     if ('harmonica_tr' in meta.run_myfuncs and 'a1' in freenames
             and meta.isplots_S5 >= 3):
-        plots.plot_harmonica_string(lc, model, meta,
-                                    fitter='emceeStartingPoint')
-
-    # Plot Harmonica string starting point
-    if 'harmonica_tr' in meta.run_myfuncs and meta.isplots_S5 >= 3:
         plots.plot_harmonica_string(lc, model, meta,
                                     fitter='emceeStartingPoint')
 
@@ -875,30 +860,11 @@
 
     # Plot star spots starting point
     if 'fleck_tr' in meta.run_myfuncs and meta.isplots_S5 >= 3:
-<<<<<<< HEAD
-        plots.plot_fleck_star(lc, model, meta,
-                              fitter=fittername+'StartingPoint')
-    if 'starry' in meta.run_myfuncs and meta.isplots_S5 >= 3:
-        if 'spotrad' in model.longparamlist[0]:
-            plots.plot_starry_star(lc, model, meta,
-                                   fitter=fittername+'StartingPoint')
-=======
-        plots.plot_fleck_star(lc, model, meta, fitter='dynestyStartingPoint')
+        plots.plot_fleck_star(lc, model, meta, fittername+'StartingPoint')
 
     # Plot Harmonica string starting point
     if ('harmonica_tr' in meta.run_myfuncs and 'a1' in freenames
             and meta.isplots_S5 >= 3):
-        plots.plot_harmonica_string(lc, model, meta,
-                                    fitter='dynestyStartingPoint')
-
-    # START DYNESTY
-    l_args = [lc, model, freenames]
-
-    log.writelog('Running dynesty...')
->>>>>>> 566c20a4
-
-    # Plot Harmonica string starting point
-    if 'harmonica_tr' in meta.run_myfuncs and meta.isplots_S5 >= 3:
         plots.plot_harmonica_string(lc, model, meta,
                                     fitter=fittername+'StartingPoint')
 
@@ -1031,23 +997,12 @@
 
     # Plot star spots
     if 'fleck_tr' in meta.run_myfuncs and meta.isplots_S5 >= 3:
-<<<<<<< HEAD
         plots.plot_fleck_star(lc, model, meta, fitter=fittername)
-    if 'starry' in meta.run_myfuncs and meta.isplots_S5 >= 3:
-        if 'spotrad' in model.longparamlist[0]:
-            plots.plot_starry_star(lc, model, meta, fitter=fittername)
-
-    # Plot Harmonica string
-    if 'harmonica_tr' in meta.run_myfuncs and meta.isplots_S5 >= 3:
-        plots.plot_harmonica_string(lc, model, meta, fitter=fittername)
-=======
-        plots.plot_fleck_star(lc, model, meta, fitter='dynesty')
 
     # Plot Harmonica string
     if ('harmonica_tr' in meta.run_myfuncs and 'a1' in freenames
             and meta.isplots_S5 >= 3):
-        plots.plot_harmonica_string(lc, model, meta, fitter='dynesty')
->>>>>>> 566c20a4
+        plots.plot_harmonica_string(lc, model, meta, fitter=fittername)
 
     # Plot GP fit + components
     if model.GP and meta.isplots_S5 >= 1:
