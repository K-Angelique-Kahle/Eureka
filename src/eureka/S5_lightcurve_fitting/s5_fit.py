--- conflicted
+++ resolved
@@ -411,10 +411,7 @@
                                   nchan=lc_model.nchannel_fitted,
                                   paramtitles=paramtitles)
         modellist.append(t_starry)
-<<<<<<< HEAD
-=======
         meta.ydeg = t_starry.ydeg
->>>>>>> e4b35bf5
     if 'batman_tr' in meta.run_myfuncs:
         t_transit = m.BatmanTransitModel(parameters=params, name='transit',
                                          fmt='r--', log=log, time=time,
