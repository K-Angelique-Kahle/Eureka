#! /usr/bin/env python

# Generic Stage 4 light curve generation pipeline


# Proposed Steps
# -------- -----
# 1.  Read in Stage 3 data products
# 2.  Replace NaNs with zero
# 3.  Determine wavelength bins
# 4.  Increase resolution of spectra (optional)
# 5.  Smooth spectra (optional)
# 6.  Applying 1D drift correction
# 7.  Generate light curves
# 8.  Save Stage 4 data products
# 9.  Produce plots


import sys, os, time, shutil, glob
import numpy as np
import scipy.interpolate as spi
import matplotlib.pyplot as plt
from . import plots_s4
from . import drift
from ..lib import sort_nicely as sn
from ..lib import logedit
from ..lib import readECF as rd
from ..lib import manageevent as me
from ..lib import astropytable
from ..lib import util


class MetaClass:
    '''A class to hold Eureka! metadata.
    '''

    def __init__(self):
        return


def lcJWST(eventlabel, s3_meta=None):
    '''Compute photometric flux over specified range of wavelengths.

    Parameters
    ----------
    eventlabel: str
        The unique identifier for these data.
    s3_meta:    MetaClass
        The metadata object from Eureka!'s S3 step (if running S3 and S4 sequentially).

    Returns
    -------
    meta:   MetaClass
        The metadata object with attributes added by S4.

    Notes
    -----
    History:

    - June 2021 Kevin Stevenson
        Initial version
    - October 2021 Taylor Bell
        Updated to allow for inputs from new S3
    '''
    # Initialize a new metadata object
    meta = MetaClass()
    meta.eventlabel = eventlabel

    # Load Eureka! control file and store values in Event object
    ecffile = 'S4_' + eventlabel + '.ecf'
    ecf = rd.read_ecf(ecffile)
    rd.store_ecf(meta, ecf)

    #load savefile
    if s3_meta == None:
        # Search for the S2 output metadata in the inputdir provided in
        # First just check the specific inputdir folder
        rootdir = os.path.join(meta.topdir, *meta.inputdir.split(os.sep))
        if rootdir[-1]!='/':
            rootdir += '/'
        fnames = glob.glob(rootdir+'S3_'+meta.eventlabel+'*_Meta_Save.dat')
        if len(fnames)==0:
            # There were no metadata files in that folder, so let's see if there are in children folders
            fnames = glob.glob(rootdir+'**/S3_'+meta.eventlabel+'*_Meta_Save.dat', recursive=True)
            fnames = sn.sort_nicely(fnames)

        if len(fnames)==0:
            # There may be no metafiles in the inputdir - raise an error and give a helpful message
            raise AssertionError('Unable to find an output metadata file from Eureka!\'s S3 step '
                                +'in the inputdir: \n"{}"!'.format(rootdir))
        elif len(fnames)>1:
            # There may be multiple runs - use the most recent but warn the user
            print('WARNING: There are multiple metadata save files in your inputdir: \n"{}"\n'.format(rootdir)
                 +'Using the metadata file: \n{}\n'.format(fnames[-1])
                 +'and will consider aperture ranges listed there. If this metadata file is not a part\n'
                 +'of the run you intended, please provide a more precise folder for the metadata file.')

        fname = fnames[-1] # Pick the last file name (should be the most recent or only file)
        fname = fname[:-4] # Strip off the .dat ending

        s3_meta = me.loadevent(fname)

    # Need to remove the topdir from the outputdir
    s3_outputdir = s3_meta.outputdir[len(s3_meta.topdir):]
    if s3_outputdir[0]=='/':
        s3_outputdir = s3_outputdir[1:]

    meta = s3_meta

    # Load Eureka! control file and store values in the S3 metadata object
    ecffile = 'S4_' + eventlabel + '.ecf'
    ecf     = rd.read_ecf(ecffile)
    rd.store_ecf(meta, ecf)

    # Overwrite the inputdir with the exact output directory from S3
    meta.inputdir = s3_outputdir
    meta.old_datetime = meta.datetime # Capture the date that the
    meta.datetime = None # Reset the datetime in case we're running this on a different day
    meta.inputdir_raw = meta.inputdir
    meta.outputdir_raw = meta.outputdir

    if not meta.allapers:
        # The user indicated in the ecf that they only want to consider one aperture
        meta.spec_hw_range = [meta.spec_hw,]
        meta.bg_hw_range = [meta.bg_hw,]

    run_i = 0
    for spec_hw_val in meta.spec_hw_range:

        for bg_hw_val in meta.bg_hw_range:

            t0 = time.time()

            meta.spec_hw = spec_hw_val

            meta.bg_hw = bg_hw_val
            
            # Do some folder swapping to be able to reuse this function to find S3 outputs
            tempfolder = meta.outputdir_raw
            meta.outputdir_raw = meta.inputdir_raw
            meta.inputdir = util.pathdirectory(meta, 'S3', meta.runs[run_i], old_datetime=meta.old_datetime, ap=spec_hw_val, bg=bg_hw_val)
            meta.outputdir_raw = tempfolder
            run_i += 1
            
            # Create directories for Stage 4 processing outputs
            run = util.makedirectory(meta, 'S4', ap=spec_hw_val, bg=bg_hw_val)
            meta.outputdir = util.pathdirectory(meta, 'S4', run, ap=spec_hw_val, bg=bg_hw_val)
<<<<<<< HEAD

            # Copy existing S4 log file
=======
            
            # Copy existing S3 log file and resume log
>>>>>>> 93a4f94c
            meta.s4_logname  = meta.outputdir + 'S4_' + meta.eventlabel + ".log"
            log         = logedit.Logedit(meta.s4_logname, read=meta.logname)
            log.writelog("\nStarting Stage 4: Generate Light Curves\n")
            log.writelog(f"Input directory: {s3_outputdir}")
            log.writelog(f"Output directory: {meta.outputdir}")

            # Copy ecf (and update outputdir in case S4 is being called sequentially with S3)
            log.writelog('Copying S4 control file')
            # shutil.copy(ecffile, meta.outputdir)
            new_ecfname = meta.outputdir + ecffile.split('/')[-1]
            with open(new_ecfname, 'w') as new_file:
                with open(ecffile, 'r') as file:
                    for line in file.readlines():
                        if len(line.strip())==0 or line.strip()[0]=='#':
                            new_file.write(line)
                        else:
                            line_segs = line.strip().split()
                            if line_segs[0]=='inputdir':
                                new_file.write(line_segs[0]+'\t\t/'+meta.inputdir+'\t'+' '.join(line_segs[2:])+'\n')
                            else:
                                new_file.write(line)

            log.writelog("Loading S3 save file")
            table = astropytable.readtable(meta.tab_filename)

            # Reverse the reshaping which has been done when saving the astropy table
            optspec = np.reshape(table['optspec'].data, (-1, meta.subnx))
            opterr = np.reshape(table['opterr'].data, (-1, meta.subnx))
            wave_1d = table['wave_1d'].data[0:meta.subnx]
            meta.bjdtdb = table['bjdtdb'].data[::meta.subnx]

            #Replace NaNs with zero
            optspec[np.where(np.isnan(optspec))] = 0
            opterr[np.where(np.isnan(opterr))] = 0
            meta.n_int, meta.subnx   = optspec.shape

            # Determine wavelength bins
            binsize     = (meta.wave_max - meta.wave_min)/meta.nspecchan
            meta.wave_low = np.round([i for i in np.linspace(meta.wave_min, meta.wave_max-binsize, meta.nspecchan)],3)
            meta.wave_hi  = np.round([i for i in np.linspace(meta.wave_min+binsize, meta.wave_max, meta.nspecchan)],3)

            # Apply 1D drift/jitter correction
            if meta.correctDrift == True:
                #Calculate drift over all frames and non-destructive reads
                log.writelog('Applying drift/jitter correction')
                # Compute drift/jitter
                meta = drift.spec1D(optspec, meta, log)
                # Correct for drift/jitter
                for n in range(meta.n_int):
                    spline     = spi.UnivariateSpline(np.arange(meta.subnx), optspec[n], k=3, s=0)
                    spline2    = spi.UnivariateSpline(np.arange(meta.subnx), opterr[n],  k=3, s=0)
                    optspec[n] = spline(np.arange(meta.subnx)+meta.drift1d[n])
                    opterr[n]  = spline2(np.arange(meta.subnx)+meta.drift1d[n])
                # Plot Drift
                if meta.isplots_S4 >= 1:
                    plots_s4.drift1d(meta)


            log.writelog("Generating light curves")
            meta.lcdata   = np.zeros((meta.nspecchan, meta.n_int))
            meta.lcerr    = np.zeros((meta.nspecchan, meta.n_int))
            # ev.eventname2 = ev.eventname
            for i in range(meta.nspecchan):
                log.writelog(f"  Bandpass {i} = %.3f - %.3f" % (meta.wave_low[i], meta.wave_hi[i]))
                # Compute valid indeces within wavelength range
                index   = np.where((wave_1d >= meta.wave_low[i])*(wave_1d < meta.wave_hi[i]))[0]
                # Sum flux for each spectroscopic channel
                meta.lcdata[i]    = np.sum(optspec[:,index],axis=1)
                # Add uncertainties in quadrature
                meta.lcerr[i]     = np.sqrt(np.sum(opterr[:,index]**2,axis=1))

                # Plot each spectroscopic light curve
                if meta.isplots_S4 >= 3:
                    plots_s4.binned_lightcurve(meta, meta.bjdtdb, i)

            # Calculate total time
            total = (time.time() - t0) / 60.
            log.writelog('\nTotal time (min): ' + str(np.round(total, 2)))

            # Save results
            log.writelog('Saving results')
            me.saveevent(meta, meta.outputdir + 'S4_' + meta.eventlabel + "_Meta_Save", save=[])

            # if (isplots >= 1) and (correctDrift == True):
            #     # Plot Drift
            #     # Plots corrected 2D light curves

            log.closelog()

    return meta<|MERGE_RESOLUTION|>--- conflicted
+++ resolved
@@ -134,24 +134,19 @@
             meta.spec_hw = spec_hw_val
 
             meta.bg_hw = bg_hw_val
-            
+
             # Do some folder swapping to be able to reuse this function to find S3 outputs
             tempfolder = meta.outputdir_raw
             meta.outputdir_raw = meta.inputdir_raw
             meta.inputdir = util.pathdirectory(meta, 'S3', meta.runs[run_i], old_datetime=meta.old_datetime, ap=spec_hw_val, bg=bg_hw_val)
             meta.outputdir_raw = tempfolder
             run_i += 1
-            
+
             # Create directories for Stage 4 processing outputs
             run = util.makedirectory(meta, 'S4', ap=spec_hw_val, bg=bg_hw_val)
             meta.outputdir = util.pathdirectory(meta, 'S4', run, ap=spec_hw_val, bg=bg_hw_val)
-<<<<<<< HEAD
-
-            # Copy existing S4 log file
-=======
-            
+
             # Copy existing S3 log file and resume log
->>>>>>> 93a4f94c
             meta.s4_logname  = meta.outputdir + 'S4_' + meta.eventlabel + ".log"
             log         = logedit.Logedit(meta.s4_logname, read=meta.logname)
             log.writelog("\nStarting Stage 4: Generate Light Curves\n")
