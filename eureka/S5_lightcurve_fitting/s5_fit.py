--- conflicted
+++ resolved
@@ -17,7 +17,7 @@
 
 def fitJWST(eventlabel, ecf_path='./', s4_meta=None):
     '''Fits 1D spectra with various models and fitters.
-    
+
     Parameters
     ----------
     eventlabel: str
@@ -26,15 +26,16 @@
         The absolute or relative path to where ecfs are stored
     s4_meta:    MetaClass
         The metadata object from Eureka!'s S4 step (if running S4 and S5 sequentially).
-    
+
     Returns
     -------
     meta:   MetaClass
         The metadata object with attributes added by S5.
-    
+
     Notes
     -------
     History:
+
     - November 12-December 15, 2021 Megan Mansfield
         Original version
     - December 17-20, 2021 Megan Mansfield
@@ -341,29 +342,23 @@
     meta.outputdir_raw = '/'.join(meta.inputdir_raw.split('/')[:-2])
     meta.inputdir = util.pathdirectory(meta, 'S4', meta.runs_s4[run_i], old_datetime=meta.old_datetime, ap=spec_hw_val, bg=bg_hw_val)
     meta.outputdir_raw = tempfolder
-    
+
     # Read in the correct S4 metadata for this aperture pair
     tempfolder = meta.inputdir
     meta.inputdir = meta.inputdir[len(meta.topdir):]
     new_meta = read_s4_meta(meta)
     meta.inputdir = tempfolder
-    
+
     # Load S5 Eureka! control file and store values in the S4 metadata object
     ecffile = 'S5_' + meta.eventlabel + '.ecf'
-<<<<<<< HEAD
     new_meta.read(ecf_path, ecffile)
 
-=======
-    ecf     = rd.read_ecf(ecf_path, ecffile)
-    rd.store_ecf(new_meta, ecf)
-    
->>>>>>> 290083c2
     # Save correctly identified folders from earlier
     new_meta.inputdir = meta.inputdir
     new_meta.outputdir = meta.outputdir
     new_meta.inputdir_raw = meta.inputdir_raw
     new_meta.outputdir_raw = meta.outputdir_raw
-    
+
     new_meta.runs_s5 = meta.runs_s5
     new_meta.datetime = meta.datetime
 
