import numpy as np
import copy
from io import StringIO
import sys

from scipy.optimize import minimize
import lmfit
import emcee

from dynesty import NestedSampler
from dynesty.utils import resample_equal

from .parameters import Parameters
from .likelihood import computeRedChiSq, lnprob, ln_like, ptform
from . import plots_s5 as plots

#FINDME: Keep reload statements for easy testing
from importlib import reload
reload(plots)

def lsqfitter(lc, model, meta, log, calling_function='lsq', **kwargs):
    """Perform least-squares fit.

    Parameters
    ----------
    lc: eureka.S5_lightcurve_fitting.lightcurve.LightCurve
        The lightcurve data object
    model: eureka.S5_lightcurve_fitting.models.CompositeModel
        The composite model to fit
    meta: MetaClass
        The metadata object
    log: logedit.Logedit
        The open log in which notes from this step can be added.
    **kwargs:
        Arbitrary keyword arguments.

    Returns
    -------
    best_model: eureka.S5_lightcurve_fitting.models.CompositeModel
        The composite model after fitting

    Notes
    -----
    History:

    - December 29-30, 2021 Taylor Bell
        Updated documentation and arguments. Reduced repeated code.
        Also saving covariance matrix for later estimation of sampler step size.
    - January 7-22, 2022 Megan Mansfield
        Adding ability to do a single shared fit across all channels
    - February 28-March 1, 2022 Caroline Piaulet
        Adding scatter_ppm parameter
    """
    # Group the different variable types
    freenames, freepars, prior1, prior2, priortype, indep_vars = group_variables(model)
    
    neg_lnprob = lambda theta, lc, model, prior1, prior2, priortype, freenames: -lnprob(theta, lc, model, prior1, prior2, priortype, freenames)

    if not hasattr(meta, 'lsq_method'):
        log.writelog('No lsq optimization method specified - using Nelder-Mead by default.')
        meta.lsq_method = 'Nelder-Mead'
    if not hasattr(meta, 'lsq_tol'):
        log.writelog('No lsq tolerance specified - using 1e-6 by default.')
        meta.lsq_tol = 1e-6
    results = minimize(neg_lnprob, freepars, args=(lc, model, prior1, prior2, priortype, freenames), method=meta.lsq_method, tol=meta.lsq_tol)

    if meta.run_verbose:
        log.writelog("\nVerbose lsq results: {}\n".format(results))
    else:
        log.writelog("Success?: {}".format(results.success))
        log.writelog(results.message)

    # Get the best fit params
    fit_params = results.x

    # Save the fit ASAP
    save_fit(meta, lc, calling_function, fit_params, freenames)

    # Make a new model instance
    best_model = copy.copy(model)
    best_model.components[0].update(fit_params, freenames)
<<<<<<< HEAD
=======

    model.update(fit_params, freenames)
    if "scatter_ppm" in freenames:
        ind = [i for i in np.arange(len(freenames)) if freenames[i][0:11] == "scatter_ppm"]
        lc.unc_fit = np.ones_like(lc.flux) * fit_params[ind[0]] * 1e-6        
        if len(ind)>1:
            for chan in np.arange(lc.flux.size//lc.time.size):
                lc.unc_fit[chan*lc.time.size:(chan+1)*lc.time.size] = fit_params[ind[chan]] * 1e-6
>>>>>>> 7458a371
    
    model.update(fit_params, freenames)

    # Save the covariance matrix in case it's needed to estimate step size for a sampler
    model_lc = model.eval(incl_GP=True)
    residuals = (lc.flux - model_lc)
    # FINDME
    # Commented out for now because op.least_squares() doesn't provide covariance matrix
    # Need to compute using Jacobian matrix instead (hess_inv = (J.T J)^{-1})
    # if results[1] is not None:
    #     residuals = (lc.flux - model_lc)
    #     cov_mat = results[1]*np.var(residuals)
    # else:
    #     # Sometimes lsq will fail to converge and will return a None covariance matrix
    #     cov_mat = None
    cov_mat = None
    best_model.__setattr__('cov_mat',cov_mat)

    # Plot fit
    if meta.isplots_S5 >= 1:
        plots.plot_fit(lc, model, meta, fitter=calling_function)

    # Compute reduced chi-squared
    chi2red = computeRedChiSq(lc, model, meta, freenames)
    
    print('\nLSQ RESULTS:')
    for freenames_i, fit_params_i in zip(freenames, fit_params):
        log.writelog('{0}: {1}'.format(freenames_i, fit_params_i))
    log.writelog('')

    # Plot Allan plot
    if meta.isplots_S5 >= 3 and calling_function=='lsq':
        # This plot is only really useful if you're actually using the lsq fitter, otherwise don't make it
        plots.plot_rms(lc, model, meta, fitter=calling_function)

    # Plot residuals distribution
    if meta.isplots_S5 >= 3 and calling_function=='lsq':
        plots.plot_res_distr(lc, model, meta, fitter=calling_function)

    best_model.__setattr__('chi2red',chi2red)
    best_model.__setattr__('fit_params',fit_params)

    return best_model

def demcfitter(lc, model, meta, log, **kwargs):
    """Perform sampling using Differential Evolution Markov Chain.

    This is an empty placeholder function to be filled later.

    Parameters
    ----------
    lc: eureka.S5_lightcurve_fitting.lightcurve.LightCurve
        The lightcurve data object
    model: eureka.S5_lightcurve_fitting.models.CompositeModel
        The composite model to fit
    meta: MetaClass
        The metadata object
    log: logedit.Logedit
        The open log in which notes from this step can be added.
    **kwargs:
        Arbitrary keyword arguments.

    Returns
    -------
    best_model: eureka.S5_lightcurve_fitting.models.CompositeModel
        The composite model after fitting

    Notes
    -----
    History:

    - December 29, 2021 Taylor Bell
        Updated documentation and arguments
    """
    best_model = None
    return best_model

def emceefitter(lc, model, meta, log, **kwargs):
    """Perform sampling using emcee.

    Parameters
    ----------
    lc: eureka.S5_lightcurve_fitting.lightcurve.LightCurve
        The lightcurve data object
    model: eureka.S5_lightcurve_fitting.models.CompositeModel
        The composite model to fit
    meta: MetaClass
        The metadata object
    log: logedit.Logedit
        The open log in which notes from this step can be added.
    **kwargs:
        Arbitrary keyword arguments.

    Returns
    -------
    best_model: eureka.S5_lightcurve_fitting.models.CompositeModel
        The composite model after fitting

    Notes
    -----
    History:

    - December 29, 2021 Taylor Bell
        Updated documentation. Reduced repeated code.
    - January 7-22, 2022 Megan Mansfield
        Adding ability to do a single shared fit across all channels
    - February 23-25, 2022 Megan Mansfield
        Added log-uniform and Gaussian priors.
    - February 28-March 1, 2022 Caroline Piaulet
        Adding scatter_ppm parameter. Added statements to avoid some initial 
        state issues.

    """
    if not hasattr(meta, 'lsq_first') or meta.lsq_first:
        # Only call lsq fitter first if asked or lsq_first option wasn't passed (allowing backwards compatibility)
        log.writelog('\nCalling lsqfitter first...')
        # RUN LEAST SQUARES
        lsq_sol = lsqfitter(lc, model, meta, log, calling_function='emcee_lsq', **kwargs)

        # SCALE UNCERTAINTIES WITH REDUCED CHI2
        if meta.rescale_err:
            lc.unc *= np.sqrt(lsq_sol.chi2red)
    else:
        lsq_sol = None
    
    # Group the different variable types
    freenames, freepars, prior1, prior2, priortype, indep_vars = group_variables(model)
    
    if lsq_sol is not None and lsq_sol.cov_mat is not None:
        step_size = np.diag(lsq_sol.cov_mat)
        ind_zero = np.where(step_size==0.)[0]
        if len(ind_zero):
            step_size[ind_zero] = 0.001*np.abs(freepars[ind_zero])
    else:
        # Sometimes the lsq fitter won't converge and will give None as the covariance matrix
        # In that case, we need to establish the step size in another way. A fractional step compared
        # to the value can work okay, but it may fail if the step size is larger than the bounds
        # which is not uncommon for precisely known values like t0 and period
        log.writelog('No covariance matrix from LSQ - falling back on a 0.1% step size')
        step_size = 0.001*np.abs(freepars)
    ndim = len(step_size)
    nwalkers = meta.run_nwalkers
    
    # make it robust to lsq hitting the upper or lower bound of the param space
    ind_max = np.where(np.logical_and(freepars - prior2 == 0., priortype=='U'))
    ind_min = np.where(np.logical_and(freepars - prior1 == 0., priortype=='U'))
    pmid = (prior2+prior1)/2.
    if len(ind_max[0]):
        log.writelog('Warning: >=1 params hit the upper bound in the lsq fit. Setting to the middle of the interval.')
        freepars[ind_max] = pmid[ind_max]
    if len(ind_min[0]):
        log.writelog('Warning: >=1 params hit the lower bound in the lsq fit. Setting to the middle of the interval.')
        freepars[ind_min] = pmid[ind_min]
    
<<<<<<< HEAD

=======
    ind_zero_step = np.where(step_size==0.)
    if len(ind_zero_step[0]):
        log.writelog('Warning: >=1 params would have a zero step. changing to 0.001 * prior range')
        step_size[ind_zero_step] = 0.001*(pmax[ind_zero_step] - pmin[ind_zero_step])
        
    
>>>>>>> 7458a371
    pos = np.array([freepars + np.array(step_size)*np.random.randn(ndim) for i in range(nwalkers)])
    uniformprior=np.where(priortype=='U')
    loguniformprior=np.where(priortype=='LU')
    in_range = np.array([((prior1[uniformprior] <= ii) & (ii <= prior2[uniformprior])).all() for ii in pos[:,uniformprior]])
    in_range2 = np.array([((prior1[loguniformprior] <= np.log(ii)) & (np.log(ii) <= prior2[loguniformprior])).all() for ii in pos[:,loguniformprior]])
    if not (np.all(in_range))&(np.all(in_range2)):
        log.writelog('Not all walkers were initialized within the priors, using a smaller proposal distribution')
        pos = pos[in_range]
        # Make sure the step size is well within the limits
        step_size_options = np.append(step_size.reshape(-1,1), np.abs(np.append((prior2-freepars).reshape(-1,1)/10, (freepars-prior1).reshape(-1,1)/10, axis=1)), axis=1)
        step_size = np.min(step_size_options, axis=1)
        if pos.shape[0]==0:
            remove_zeroth = True
            new_nwalkers = nwalkers-len(pos)
            pos = np.zeros((1,ndim))
        else:
            remove_zeroth = False
            new_nwalkers = nwalkers-len(pos)
        pos = np.append(pos, np.array([freepars + np.array(step_size)*np.random.randn(ndim) for i in range(new_nwalkers)]).reshape(-1,ndim), axis=0)
        if remove_zeroth:
            pos = pos[1:]
        in_range = np.array([((prior1[uniformprior] <= ii) & (ii <= prior2[uniformprior])).all() for ii in pos[:,uniformprior]])
        in_range2 = np.array([((prior1[loguniformprior] <= np.log(ii)) & (np.log(ii) <= prior2[loguniformprior])).all() for ii in pos[:,loguniformprior]])
    if not (np.any(in_range))&(np.any(in_range2)):
        raise AssertionError('Failed to initialize any walkers within the set bounds for all parameters!\n'+
                             'Check your stating position, decrease your step size, or increase the bounds on your parameters')
    elif not (np.all(in_range))&(np.all(in_range2)):
        log.writelog('Warning: Failed to initialize all walkers within the set bounds for all parameters!')
        log.writelog('Using {} walkers instead of the initially requested {} walkers'.format(np.sum(in_range), nwalkers))
        pos = pos[in_range+in_range2]
        nwalkers = pos.shape[0]

    log.writelog('Running emcee...')
    sampler = emcee.EnsembleSampler(nwalkers, ndim, lnprob, args=(lc, model, prior1, prior2, priortype, freenames))
    sampler.run_mcmc(pos, meta.run_nsteps, progress=True)
    samples = sampler.get_chain(flat=True, discard=meta.run_nburn)

    medians = []
    for i in range(len(step_size)):
            q = np.percentile(samples[:, i], [16, 50, 84])
            medians.append(q[1])
    fit_params = np.array(medians)
    
    
    # Save the fit ASAP so plotting errors don't make you lose everything
    save_fit(meta, lc, 'emcee', fit_params, freenames, samples)

    if meta.isplots_S5 >= 5:
        plots.plot_chain(sampler.get_chain(), lc, meta, freenames, fitter='emcee', full=True, nburn=meta.run_nburn)
        plots.plot_chain(sampler.get_chain(discard=meta.run_nburn), lc, meta, freenames, fitter='emcee', full=False)
        plots.plot_corner(samples, lc, meta, freenames, fitter='emcee')

    # Make a new model instance
    best_model = copy.copy(model)
    best_model.components[0].update(fit_params, freenames)

    model.update(fit_params, freenames)
    if "scatter_ppm" in freenames:
<<<<<<< HEAD
        ind = np.where(freenames == "scatter_ppm")
        lc.unc_fit = medians[ind[0][0]]*1e-6
        
    #Plot GP fit + components
    if model.GP:
        plots.plot_GP_components(lc, model, meta, fitter='emcee')
    
=======
        ind = [i for i in np.arange(len(freenames)) if freenames[i][0:11] == "scatter_ppm"]
        lc.unc_fit = np.ones_like(lc.flux) * fit_params[ind[0]] * 1e-6        
        if len(ind)>1:
            for chan in np.arange(lc.flux.size//lc.time.size):
                lc.unc_fit[chan*lc.time.size:(chan+1)*lc.time.size] = fit_params[ind[chan]] * 1e-6

>>>>>>> 7458a371
    # Plot fit
    if meta.isplots_S5 >= 1:
        plots.plot_fit(lc, model, meta, fitter='emcee')

    # Compute reduced chi-squared
    chi2red = computeRedChiSq(lc, model, meta, freenames)

    log.writelog('\nEMCEE RESULTS:')
    for freenames_i, fit_params_i in zip(freenames, fit_params):
        log.writelog('{0}: {1}'.format(freenames_i, fit_params_i))
    log.writelog('')
    
    # Plot Allan plot
    if meta.isplots_S5 >= 3:
        plots.plot_rms(lc, model, meta, fitter='emcee')
    
    # Plot residuals distribution
    if meta.isplots_S5 >= 3:
        plots.plot_res_distr(lc, model, meta, fitter='emcee')
    
    best_model.__setattr__('chi2red',chi2red)
    best_model.__setattr__('fit_params',fit_params)

    return best_model

def dynestyfitter(lc, model, meta, log, **kwargs):
    """Perform sampling using dynesty.

    Parameters
    ----------
    lc: eureka.S5_lightcurve_fitting.lightcurve.LightCurve
        The lightcurve data object
    model: eureka.S5_lightcurve_fitting.models.CompositeModel
        The composite model to fit
    meta: MetaClass
        The metadata object
    log: logedit.Logedit
        The open log in which notes from this step can be added.
    **kwargs:
        Arbitrary keyword arguments.

    Returns
    -------
    best_model: eureka.S5_lightcurve_fitting.models.CompositeModel
        The composite model after fitting

    Notes
    -----
    History:

    - December 29, 2021 Taylor Bell
        Updated documentation. Reduced repeated code.
    - January 7-22, 2022 Megan Mansfield
        Adding ability to do a single shared fit across all channels
    - February 23-25, 2022 Megan Mansfield
        Added log-uniform and Gaussian priors.
    - February 28-March 1, 2022 Caroline Piaulet
        Adding scatter_ppm parameter. 
    """
    
    # Group the different variable types
    freenames, freepars, prior1, prior2, priortype, indep_vars = group_variables(model)

    # DYNESTY
    nlive = meta.run_nlive # number of live points
    bound = meta.run_bound  # use MutliNest algorithm for bounds
    ndims = len(freepars)  # two parameters
    sample = meta.run_sample  # uniform sampling
    tol = meta.run_tol  # the stopping criterion

    # START DYNESTY
    l_args = [lc, model, freenames]

    log.writelog('Running dynesty...')
    
    min_nlive = int(np.ceil(ndims*(ndims+1)//2))
    if nlive < min_nlive:
        log.writelog(f'**** WARNING: You should set run_nlive to at least {min_nlive} ****')
    

    sampler = NestedSampler(ln_like, ptform, ndims,
                            bound=bound, sample=sample, nlive=nlive, logl_args = l_args,
                            ptform_args=[prior1, prior2, priortype])
    sampler.run_nested(dlogz=tol, print_progress=True)  # output progress bar
    res = sampler.results  # get results dictionary from sampler
    logZdynesty = res.logz[-1]  # value of logZ
    logZerrdynesty = res.logzerr[-1]  # estimate of the statistcal uncertainty on logZ

    if meta.run_verbose:
        log.writelog('')
        # Need to temporarily redirect output since res.summar() prints rather than returns a string
        old_stdout = sys.stdout
        sys.stdout = mystdout = StringIO()
        res.summary()
        sys.stdout = old_stdout
        log.writelog(mystdout.getvalue())

    # get function that resamples from the nested samples to give sampler with equal weight
    # draw posterior samples
    weights = np.exp(res['logwt'] - res['logz'][-1])
    samples = resample_equal(res.samples, weights)
    if meta.run_verbose:
        log.writelog('Number of posterior samples is {}'.format(len(samples)))
    
    medians = []
    for i in range(len(freenames)):
        q = np.percentile(samples[:, i], [16, 50, 84])
        medians.append(q[1])
    fit_params = np.array(medians)
    
    # Save the fit ASAP so plotting errors don't make you lose everything
    save_fit(meta, lc, 'dynesty', fit_params, freenames, samples)

    # plot using corner.py
    if meta.isplots_S5 >= 5:
        plots.plot_corner(samples, lc, meta, freenames, fitter='dynesty')

    # Make a new model instance
    best_model = copy.copy(model)
    best_model.components[0].update(fit_params, freenames)

    model.update(fit_params, freenames)
<<<<<<< HEAD
    
    #Plot GP fit + components
    if model.GP:
        plots.plot_GP_components(lc, model, meta, fitter='dynesty')
=======
    if "scatter_ppm" in freenames:
        ind = [i for i in np.arange(len(freenames)) if freenames[i][0:11] == "scatter_ppm"]
        lc.unc_fit = np.ones_like(lc.flux) * fit_params[ind[0]] * 1e-6        
        if len(ind)>1:
            for chan in np.arange(lc.flux.size//lc.time.size):
                lc.unc_fit[chan*lc.time.size:(chan+1)*lc.time.size] = fit_params[ind[chan]] * 1e-6


    model_lc = model.eval()
    residuals = (lc.flux - model_lc) #/ lc.unc
>>>>>>> 7458a371

    # Plot fit
    if meta.isplots_S5 >= 1:
        plots.plot_fit(lc, model, meta, fitter='dynesty')

    # Compute reduced chi-squared
    chi2red = computeRedChiSq(lc, model, meta, freenames)

    log.writelog('\nDYNESTY RESULTS:')
    for freenames_i, fit_params_i in zip(freenames, fit_params):
        log.writelog('{0}: {1}'.format(freenames_i, fit_params_i))
    log.writelog('')

    # Plot Allan plot
    if meta.isplots_S5 >= 3:
        plots.plot_rms(lc, model, meta, fitter='dynesty')
    
    # Plot residuals distribution
    if meta.isplots_S5 >= 3:
        plots.plot_res_distr(lc, model, meta, fitter='dynesty')

    best_model.__setattr__('chi2red',chi2red)
    best_model.__setattr__('fit_params',fit_params)
    
    return best_model

def lmfitter(lc, model, meta, log, **kwargs):
    """Perform a fit using lmfit.

    Parameters
    ----------
    lc: eureka.S5_lightcurve_fitting.lightcurve.LightCurve
        The lightcurve data object
    model: eureka.S5_lightcurve_fitting.models.CompositeModel
        The composite model to fit
    meta: MetaClass
        The metadata object
    log: logedit.Logedit
        The open log in which notes from this step can be added.
    **kwargs:
        Arbitrary keyword arguments.

    Returns
    -------
    best_model: eureka.S5_lightcurve_fitting.models.CompositeModel
        The composite model after fitting

    Notes
    -----
    History:

    - December 29, 2021 Taylor Bell
        Updated documentation. Reduced repeated code.
    - February 28-March 1, 2022 Caroline Piaulet
        Adding scatter_ppm parameter. 
    """
        #TODO: Do something so that duplicate param names can all be handled (e.g. two Polynomail models with c0). Perhaps append something to the parameter name like c0_1 and c0_2?)

    # Group the different variable types
    param_list, freenames, indep_vars = group_variables_lmfit(model)

    # Add the time as an independent variable
    indep_vars['time'] = lc.time

    # Initialize lmfit Params object
    initialParams = lmfit.Parameters()
    # Insert parameters
    initialParams.add_many(*param_list)

    # Create the lmfit lightcurve model
    lcmodel = lmfit.Model(model.eval)
    lcmodel.independent_vars = indep_vars.keys()

    # Fit light curve model to the simulated data
    result = lcmodel.fit(lc.flux, weights=1/lc.unc, params=initialParams,
                         **indep_vars, **kwargs)

    if meta.run_verbose:
        log.writelog(result.fit_report())

    # Get the best fit params
    fit_params = result.__dict__['params']
    new_params = [(fit_params.get(i).name, fit_params.get(i).value,
                   fit_params.get(i).vary, fit_params.get(i).min,
                   fit_params.get(i).max) for i in fit_params]
    
    # Save the fit ASAP
    save_fit(meta, lc, 'lmfitter', fit_params, freenames)

    # Create new model with best fit parameters
    params = Parameters()
    # Store each as an attribute
    for param in new_params:
        setattr(params, param[0], param[1:])

    # Make a new model instance
    best_model = copy.copy(model)
    best_model.components[0].update(fit_params, freenames)
    # best_model.parameters = params
    # best_model.name = ', '.join(['{}:{}'.format(k, round(v[0], 2)) for k, v in params.dict.items()])

    model.update(fit_params, freenames)
    if "scatter_ppm" in freenames:
        ind = [i for i in np.arange(len(freenames)) if freenames[i][0:11] == "scatter_ppm"]
        lc.unc_fit = np.ones_like(lc.flux) * fit_params[ind[0]] * 1e-6        
        if len(ind)>1:
            for chan in np.arange(lc.flux.size//lc.time.size):
                lc.unc_fit[chan*lc.time.size:(chan+1)*lc.time.size] = fit_params[ind[chan]] * 1e-6

    # Plot fit
    if meta.isplots_S5 >= 1:
        plots.plot_fit(lc, model, meta, fitter='lmfitter')

    # Compute reduced chi-squared
    chi2red = computeRedChiSq(lc, model, meta, freenames)

    # Plot Allan plot
    if meta.isplots_S5 >= 3:
        plots.plot_rms(lc, model, meta, fitter='lmfitter')

    best_model.__setattr__('chi2red',chi2red)
    best_model.__setattr__('fit_params',fit_params)

    return best_model

def group_variables(model):
    """Group variables into fitted and frozen.

    Parameters
    ----------
    model: eureka.S5_lightcurve_fitting.models.CompositeModel
        The composite model to fit

    Returns
    -------
    freenames: np.array
        The names of fitted variables.
    freepars: np.array
        The fitted variables.
    prior1: np.array
        The lower bound for constrained variables with uniform/log uniform priors, or mean for constrained variables with Gaussian priors.
    prior2: np.array
        The upper bound for constrained variables with uniform/log uniform priors, or mean for constrained variables with Gaussian priors.
    priortype: np.array
        Keywords indicating the type of prior for each free parameter.
    indep_vars: dict
        The frozen variables.

    Notes
    -----
    History:

    - December 29, 2021 Taylor Bell
        Moved code to separate function to reduce repeated code.
    - January 11, 2022 Megan Mansfield
        Added ability to have shared parameters
    - February 23-25, 2022 Megan Mansfield
        Added log-uniform and Gaussian priors.
    """
    all_params = []
    alreadylist = []
    for chan in np.arange(model.components[0].nchan):
        temp=model.components[0].longparamlist[chan]
        for par in list(model.components[0].parameters.dict.items()):
            if par[0] in temp:
                if not all_params:
                    all_params.append(par)
                    alreadylist.append(par[0])
                if par[0] not in alreadylist:
                    all_params.append(par)
                    alreadylist.append(par[0])
                        

    # Group the different variable types
    freenames = []
    freepars = []
    prior1 = []
    prior2 = []
    priortype = []
    indep_vars = {}
    for ii, item in enumerate(all_params):
        name, param = item
        #param = list(param)
        if (param[1] == 'free') or (param[1] == 'shared'):
            freenames.append(name)
            freepars.append(param[0])
            if len(param) == 5: #If prior is specified.
                prior1.append(param[2])
                prior2.append(param[3])
                priortype.append(param[4])
            elif (len(param) > 3) & (len(param) < 5): #If prior bounds are specified but not the prior type
                raise IndexError("If you want to specify prior parameters, you must also specify the prior type: 'U', 'LU', or 'N'.")
            else: #If no prior is specified, assume uniform prior with infinite bounds.
                prior1.append(-np.inf)
                prior2.append(np.inf)
                priortype.append('U')
        elif param[1] == 'independent':
            indep_vars[name] = param[0]
    freenames = np.array(freenames)
    freepars = np.array(freepars)
    prior1 = np.array(prior1)
    prior2 = np.array(prior2)
    priortype = np.array(priortype)

    return freenames, freepars, prior1, prior2, priortype, indep_vars

def group_variables_lmfit(model):
    """Group variables into fitted and frozen for lmfit fitter.

    Parameters
    ----------
    model: eureka.S5_lightcurve_fitting.models.CompositeModel
        The composite model to fit

    Returns
    -------
    paramlist: list
        The fitted variables.
    freenames: np.array
        The names of fitted variables.
    indep_vars: dict
        The frozen variables.

    Notes
    -----
    History:

    - December 29, 2021 Taylor Bell
        Moved code to separate function to look similar to other fitters.
    """
    all_params = [i for j in [model.components[n].parameters.dict.items()
                  for n in range(len(model.components))] for i in j]

    # Group the different variable types
    param_list = []
    freenames = []
    indep_vars = {}
    for param in all_params:
        param = list(param)
        if param[1][1] == 'free':
            freenames.append(param[0])
            param[1][1] = True
            param_list.append(tuple(param))
        elif param[1][1] == 'fixed':
            param[1][1] = False
            param_list.append(tuple(param))
        else:
            indep_vars[param[0]] = param[1]
    freenames = np.array(freenames)

    return param_list, freenames, indep_vars

def save_fit(meta, lc, fitter, fit_params, freenames, samples=[]):
    if lc.share:
        fname = f'S5_{fitter}_fitparams_shared.csv'
    else:
        fname = f'S5_{fitter}_fitparams_ch{lc.channel}.csv'
    np.savetxt(meta.outputdir+fname, fit_params.reshape(1,-1), header=','.join(freenames), delimiter=',')

    if len(samples)!=0:
        if lc.share:
            fname = f'S5_{fitter}_samples_shared.csv'
        else:
            fname = f'S5_{fitter}_samples_ch{lc.channel}.csv'
        np.savetxt(meta.outputdir+fname, samples, header=','.join(freenames), delimiter=',')
    
    return<|MERGE_RESOLUTION|>--- conflicted
+++ resolved
@@ -79,8 +79,6 @@
     # Make a new model instance
     best_model = copy.copy(model)
     best_model.components[0].update(fit_params, freenames)
-<<<<<<< HEAD
-=======
 
     model.update(fit_params, freenames)
     if "scatter_ppm" in freenames:
@@ -89,7 +87,6 @@
         if len(ind)>1:
             for chan in np.arange(lc.flux.size//lc.time.size):
                 lc.unc_fit[chan*lc.time.size:(chan+1)*lc.time.size] = fit_params[ind[chan]] * 1e-6
->>>>>>> 7458a371
     
     model.update(fit_params, freenames)
 
@@ -244,16 +241,12 @@
         log.writelog('Warning: >=1 params hit the lower bound in the lsq fit. Setting to the middle of the interval.')
         freepars[ind_min] = pmid[ind_min]
     
-<<<<<<< HEAD
-
-=======
     ind_zero_step = np.where(step_size==0.)
     if len(ind_zero_step[0]):
         log.writelog('Warning: >=1 params would have a zero step. changing to 0.001 * prior range')
         step_size[ind_zero_step] = 0.001*(pmax[ind_zero_step] - pmin[ind_zero_step])
-        
-    
->>>>>>> 7458a371
+    
+    
     pos = np.array([freepars + np.array(step_size)*np.random.randn(ndim) for i in range(nwalkers)])
     uniformprior=np.where(priortype=='U')
     loguniformprior=np.where(priortype=='LU')
@@ -312,22 +305,16 @@
 
     model.update(fit_params, freenames)
     if "scatter_ppm" in freenames:
-<<<<<<< HEAD
-        ind = np.where(freenames == "scatter_ppm")
-        lc.unc_fit = medians[ind[0][0]]*1e-6
-        
-    #Plot GP fit + components
-    if model.GP:
-        plots.plot_GP_components(lc, model, meta, fitter='emcee')
-    
-=======
         ind = [i for i in np.arange(len(freenames)) if freenames[i][0:11] == "scatter_ppm"]
         lc.unc_fit = np.ones_like(lc.flux) * fit_params[ind[0]] * 1e-6        
         if len(ind)>1:
             for chan in np.arange(lc.flux.size//lc.time.size):
                 lc.unc_fit[chan*lc.time.size:(chan+1)*lc.time.size] = fit_params[ind[chan]] * 1e-6
-
->>>>>>> 7458a371
+        
+    #Plot GP fit + components
+    if model.GP:
+        plots.plot_GP_components(lc, model, meta, fitter='emcee')
+    
     # Plot fit
     if meta.isplots_S5 >= 1:
         plots.plot_fit(lc, model, meta, fitter='emcee')
@@ -449,13 +436,7 @@
     best_model = copy.copy(model)
     best_model.components[0].update(fit_params, freenames)
 
-    model.update(fit_params, freenames)
-<<<<<<< HEAD
-    
-    #Plot GP fit + components
-    if model.GP:
-        plots.plot_GP_components(lc, model, meta, fitter='dynesty')
-=======
+    model.update(fit_params, freenames)    
     if "scatter_ppm" in freenames:
         ind = [i for i in np.arange(len(freenames)) if freenames[i][0:11] == "scatter_ppm"]
         lc.unc_fit = np.ones_like(lc.flux) * fit_params[ind[0]] * 1e-6        
@@ -466,7 +447,10 @@
 
     model_lc = model.eval()
     residuals = (lc.flux - model_lc) #/ lc.unc
->>>>>>> 7458a371
+
+    #Plot GP fit + components
+    if model.GP:
+        plots.plot_GP_components(lc, model, meta, fitter='dynesty')
 
     # Plot fit
     if meta.isplots_S5 >= 1:
