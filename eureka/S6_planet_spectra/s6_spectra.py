import numpy as np
import pandas as pd
from astropy import units, constants
import os
import h5py
import time as time_pkg
from ..lib import manageevent as me
from ..lib import readECF
from ..lib import util, logedit
from . import plots_s6 as plots
from ..lib import astropytable


def plot_spectra(eventlabel, ecf_path=None, s5_meta=None):
    '''Gathers together different wavelength fits and makes
    transmission/emission spectra.

    Parameters
    ----------
    eventlabel : str
        The unique identifier for these data.
    ecf_path : str; optional
        The absolute or relative path to where ecfs are stored.
        Defaults to None which resolves to './'.
    s5_meta : eureka.lib.readECF.MetaClass; optional
        The metadata object from Eureka!'s S5 step (if running S5
        and S6 sequentially). Defaults to None.

    Returns
    -------
    meta : eureka.lib.readECF.MetaClass
        The metadata object with attributes added by S6.

    Notes
    -----
    History:

    - Feb 14, 2022 Taylor Bell
        Original version
    '''
    print("\nStarting Stage 6: Light Curve Fitting\n")

    # Load Eureka! control file and store values in Event object
    ecffile = 'S6_' + eventlabel + '.ecf'
    meta = readECF.MetaClass(ecf_path, ecffile)
    meta.eventlabel = eventlabel

    if s5_meta is None:
        # Locate the old MetaClass savefile, and load new ECF into
        # that old MetaClass
        s5_meta, meta.inputdir, meta.inputdir_raw = \
            me.findevent(meta, 'S5', allowFail=False)
    else:
        # Running these stages sequentially, so can safely assume
        # the path hasn't changed
        meta.inputdir = s5_meta.outputdir
        meta.inputdir_raw = meta.inputdir[len(meta.topdir):]

    meta = me.mergeevents(meta, s5_meta)

    if not meta.allapers:
        # The user indicated in the ecf that they only want to consider one
        # aperture in which case the code will consider only the one which
        # made s5_meta. Alternatively, if S4 or S5 was run without allapers,
        # S6 will already only consider that one
        meta.spec_hw_range = [meta.spec_hw, ]
        meta.bg_hw_range = [meta.bg_hw, ]

    # Create directories for Stage 6 outputs
    meta.run_s6 = None
    for spec_hw_val in meta.spec_hw_range:
        for bg_hw_val in meta.bg_hw_range:
            meta.run_s6 = util.makedirectory(meta, 'S6', meta.run_s6,
                                             ap=spec_hw_val, bg=bg_hw_val)

    for spec_hw_val in meta.spec_hw_range:
        for bg_hw_val in meta.bg_hw_range:

            t0 = time_pkg.time()

            meta.spec_hw = spec_hw_val
            meta.bg_hw = bg_hw_val

            # Load in the S5 metadata used for this particular aperture pair
            meta = load_specific_s5_meta_info(meta)

            # Get the directory for Stage 6 processing outputs
            meta.outputdir = util.pathdirectory(meta, 'S6', meta.run_s6,
                                                ap=spec_hw_val, bg=bg_hw_val)

            # Copy existing S5 log file and resume log
            meta.s6_logname = meta.outputdir+'S6_'+meta.eventlabel+'.log'
            log = logedit.Logedit(meta.s6_logname, read=meta.s5_logname)
            log.writelog(f"Input directory: {meta.inputdir}")
            log.writelog(f"Output directory: {meta.outputdir}")

            # Copy ecf
            log.writelog('Copying S6 control file')
            meta.copy_ecf()

            # Get the wavelength values
            meta.wave_low = np.array(meta.wave_low)
            meta.wave_hi = np.array(meta.wave_hi)
            meta.wavelengths = np.mean(np.append(meta.wave_low.reshape(1, -1),
                                       meta.wave_hi.reshape(1, -1), axis=0),
                                       axis=0)
            meta.wave_errs = (meta.wave_hi-meta.wave_low)/2

            # Convert to the user-provided x-axis unit if needed
            if hasattr(meta, 'x_unit'):
                x_unit = getattr(units, meta.x_unit)
            else:
                log.writelog('Assuming a wavelength unit of microns')
                x_unit = units.um
            # FINDME: For now this is assuming that the data is in units of
            # microns We should add something to S3 that notes what the units
            # of the wavelength were in the FITS file
            meta.wavelengths *= units.um.to(x_unit,
                                            equivalencies=units.spectral())
            meta.wave_errs *= units.um.to(x_unit,
                                          equivalencies=units.spectral())
            physical_type = str(x_unit.physical_type).title()
            if physical_type == 'Length':
                physical_type = 'Wavelength'
            label_unit = x_unit.name
            if label_unit == 'um':
                label_unit = r'$\mu$m'
            xlabel = physical_type+' ('+label_unit+')'

            fit_methods = meta.fit_method.strip('[').strip(']').strip()
            fit_methods = fit_methods.split(',')

            accepted_y_units = ['Rp/Rs', 'Rp/R*', '(Rp/Rs)^2', '(Rp/R*)^2',
                                'Fp/Fs', 'Fp/F*']
            if 'rp' in meta.y_unit.lower():
                y_param = 'rp'
            elif 'fp' in meta.y_unit.lower():
                y_param = 'fp'
            else:
                raise AssertionError(f'Unknown y_unit {meta.y_unit} is none of'
                                     ' ['+', '.join(accepted_y_units)+']')

            # Read in S5 fitted values
            if meta.sharedp:
                meta.spectrum_median, meta.spectrum_err = \
                    parse_s5_saves(meta, fit_methods, y_param, 'shared')
            else:
                meta.spectrum_median = []
                meta.spectrum_err = []
                for channel in range(meta.nspecchan):
                    ch_number = str(channel).zfill(len(str(meta.nspecchan)))
                    channel_key = f'ch{ch_number}'
                    median, err = parse_s5_saves(meta, fit_methods, y_param,
                                                 channel_key)
                    meta.spectrum_median.append(median[0])
                    meta.spectrum_err.append(np.array(err).reshape(-1))
                meta.spectrum_median = np.array(meta.spectrum_median)
                meta.spectrum_median = meta.spectrum_median.reshape(-1)
                meta.spectrum_err = np.array(meta.spectrum_err).swapaxes(0, 1)
                meta.spectrum_median = np.array(meta.spectrum_median)
                meta.spectrum_err = np.array(meta.spectrum_err)

            # Convert the y-axis unit to the user-provided value if needed
            if meta.y_unit in ['(Rp/Rs)^2', '(Rp/R*)^2']:
                if not np.all(np.isnan(meta.spectrum_err)):
                    lower = np.abs((meta.spectrum_median -
                                    meta.spectrum_err[0, :])**2 -
                                   meta.spectrum_median**2)
                    upper = np.abs((meta.spectrum_median +
                                    meta.spectrum_err[1, :])**2 -
                                   meta.spectrum_median**2)
                    meta.spectrum_err = np.append(lower.reshape(1, -1),
                                                  upper.reshape(1, -1), axis=0)
                meta.spectrum_median *= meta.spectrum_median
                ylabel = r'$(R_{\rm p}/R_{\rm *})^2$'
            elif meta.y_unit in ['Rp/Rs', 'Rp/R*']:
                ylabel = r'$R_{\rm p}/R_{\rm *}$'
            elif meta.y_unit in ['Fp/Fs', 'Fp/F*']:
                ylabel = r'$F_{\rm p}/F_{\rm *}$'
            else:
                raise AssertionError(f'Unknown y_unit {meta.y_unit} is none of'
                                     ' ['+', '.join(accepted_y_units)+']')

            # Convert to percent, ppm, etc. if requested
            if not hasattr(meta, 'y_scalar'):
                meta.y_scalar = 1

            if meta.y_scalar == 1e6:
                ylabel += ' (ppm)'
            elif meta.y_scalar == 100:
                ylabel += ' (%)'
            elif meta.y_scalar != 1:
                ylabel += f' * {meta.y_scalar}'

            if meta.model_spectrum is not None:
                model_path = os.path.join(meta.topdir,
                                          *meta.model_spectrum.split(os.sep))
                model_x, model_y = np.loadtxt(model_path,
                                              delimiter=meta.model_delimiter).T
                # Convert model_x_unit to x_unit if needed
                model_x_unit = getattr(units, meta.model_x_unit)
                model_x_unit = model_x_unit.to(x_unit,
                                               equivalencies=units.spectral())
                model_x *= model_x_unit
                # Figure out if model needs to be converted to Rp/Rs
                sqrt_model = (meta.model_y_unit in ['(Rp/Rs)^2', '(Rp/R*)^2']
                              and meta.model_y_unit != meta.y_unit)
                # Figure out if model needs to be converted to (Rp/Rs)^2
                sq_model = (meta.model_y_unit in ['Rp/Rs', 'Rp/R*']
                            and meta.model_y_unit != meta.y_unit)
                if sqrt_model:
                    model_y = np.sqrt(model_y)
                elif sq_model:
                    model_y *= model_y
                elif meta.model_y_unit not in accepted_y_units:
                    raise AssertionError('Unknown model_y_unit '
                                         f'{meta.model_y_unit} is none of ['
                                         ', '.join(accepted_y_units)+']')
                elif meta.model_y_unit != meta.y_unit:
                    raise AssertionError('Unknown conversion between y_unit '
                                         f'{meta.y_unit} and model_y_unit '
                                         f'{meta.model_y_unit}')

                if not hasattr(meta, 'model_y_scalar'):
                    meta.model_y_scalar = 1

                # Convert the model y-units if needed to match the data
                # y-units requested
                if meta.model_y_scalar != 1:
                    model_y *= meta.model_y_scalar
            else:
                model_x = None
                model_y = None

            # Make the spectrum plot
            if meta.isplots_S6 >= 1:
                plots.plot_spectrum(meta, model_x, model_y, meta.y_scalar,
                                    ylabel, xlabel)

            # Should we also make the scaleHeight version of the figure?
            has_requirements = np.all([hasattr(meta, val) for val in
                                       ['planet_Teq', 'planet_mu',
                                        'planet_Rad', 'planet_Mass',
                                        'star_Rad', 'planet_R0']])
            make_fig6301 = (meta.isplots_S6 >= 3 and y_param == 'rp'
                            and has_requirements)
            if make_fig6301:
                # Make the spectrum plot
                if meta.planet_Rad is None:
                    meta.planet_Rad = meta.spectrum_median
                    if meta.y_unit in ['(Rp/Rs)^2', '(Rp/R*)^2']:
                        meta.planet_Rad = np.sqrt(meta.planet_Rad)
                    meta.planet_Rad = np.mean(meta.planet_Rad)
                    meta.planet_Rad *= (meta.star_Rad*constants.R_sun /
                                        constants.R_jup).si.value
                if meta.planet_R0 is not None:
                    meta.planet_R0 *= (constants.R_jup/(meta.star_Rad *
                                                        constants.R_sun)
                                       ).si.value
                meta.planet_g = ((constants.G * meta.planet_Mass *
                                  constants.M_jup) /
                                 (meta.planet_Rad*constants.R_jup)**2).si.value
                log.writelog(f'Calculated g={np.round(meta.planet_g,2)} m/s^2 '
                             f'with Rp={np.round(meta.planet_Rad, 2)} R_jup '
                             f'and Mp={meta.planet_Mass} M_jup')
                scaleHeight = (constants.k_B*(meta.planet_Teq*units.K) /
                               ((meta.planet_mu*units.u) *
                                (meta.planet_g*units.m/units.s**2)))
                scaleHeight = scaleHeight.si.to('km')
                log.writelog(f'Calculated H={np.round(scaleHeight,2)} with '
                             f'g={np.round(meta.planet_g, 2)} m/s^2, '
                             f'Teq={meta.planet_Teq} K, and '
                             f'mu={meta.planet_mu} u')
                scaleHeight /= meta.star_Rad*constants.R_sun
                scaleHeight = scaleHeight.si.value
                plots.plot_spectrum(meta, model_x, model_y, meta.y_scalar,
                                    ylabel, xlabel, scaleHeight,
                                    meta.planet_R0)

            # Calculate total time
            total = (time_pkg.time() - t0) / 60.
            log.writelog('\nTotal time (min): ' + str(np.round(total, 2)))

            log.writelog('Saving results as astropy table')
            event_ap_bg = (meta.eventlabel+"_ap"+str(spec_hw_val)+'_bg'
                           + str(bg_hw_val))
            meta.tab_filename_s6 = (meta.outputdir+'S6_'+event_ap_bg
                                    + "_Table_Save.txt")
            wavelengths = np.mean(np.append(meta.wave_low.reshape(1, -1),
                                            meta.wave_hi.reshape(1, -1),
                                            axis=0), axis=0)
            wave_errs = (meta.wave_hi-meta.wave_low)/2
            if meta.y_unit in ['(Rp/Rs)^2', '(Rp/R*)^2']:
                tr_depth = meta.spectrum_median
                tr_depth_err = meta.spectrum_err
            elif meta.y_unit in ['Rp/Rs', 'Rp/R*']:
                tr_depth = meta.spectrum_median**2
                tr_depth_err = meta.spectrum_err**2
            else:
                tr_depth = np.ones_like(meta.spectrum_median)*np.nan
                tr_depth_err = np.ones_like(meta.spectrum_err)*np.nan
            if meta.y_unit in ['Fp/Fs', 'Fp/F*']:
                ecl_depth = meta.spectrum_median
                ecl_depth_err = meta.spectrum_err
            else:
                ecl_depth = np.ones_like(meta.spectrum_median)*np.nan
                ecl_depth_err = np.ones_like(meta.spectrum_err)*np.nan
            astropytable.savetable_S6(meta.tab_filename_s6, wavelengths,
                                      wave_errs, tr_depth, tr_depth_err,
                                      ecl_depth, ecl_depth_err)

            # Save results
            log.writelog('Saving results')
            fname = meta.outputdir+'S6_'+meta.eventlabel+"_Meta_Save"
            me.saveevent(meta, fname, save=[])

            log.closelog()

    return meta


def parse_s5_saves(meta, fit_methods, y_param, channel_key='shared'):
    """Load in the S5 save file.

    Parameters
    ----------
    meta : eureka.lib.readECF.MetaClass
        The current meta data object.
    fit_methods : list
        The fitting methods used in S5.
    y_param : str
        The parameter to plot.
    channel_key : str; optional
        A string describing the current channel (e.g. ch0),
        by default 'shared'.

    Returns
    -------
    medians
        The best-fit values from S5.
    errs
        The uncertainties from a sampling algorithm like dynesty or emcee.

    Raises
    ------
    AssertionError
        The y_param was not found in the list of fitted parameter names.
    """
    for fitter in fit_methods:
        if fitter in ['dynesty', 'emcee']:
            fname = f'S5_{fitter}_fitparams_{channel_key}.csv'
<<<<<<< HEAD
            fitted_values = pd.read_csv(meta.inputdir+fname, escapechar='#', skipinitialspace=True)
            full_keys = list(fitted_values["Parameter"])
=======
            fitted_values = pd.read_csv(meta.inputdir+fname, escapechar='#',
                                        skipinitialspace=True)
            full_keys = fitted_values.keys()
>>>>>>> 1a9900e6

            fname = f'S5_{fitter}_samples_{channel_key}'
            # Load HDF5 file
            with h5py.File(meta.inputdir+fname+'.h5', 'r') as hf:
                samples = hf['samples'][:]

            if y_param == 'fp':
                keys = [key for key in full_keys if 'fp' in key]
            else:
                keys = [key for key in full_keys if 'rp' in key]

            if len(keys) == 0:
                raise AssertionError(f'Parameter {y_param} was not in the list'
                                     ' of fitted parameters which includes: '
                                     ', '.join(full_keys))

            # Load HDF5 files
            spectra_samples = np.array([samples[:, full_keys == key]
                                        for key in keys])
            spectra_samples = spectra_samples.reshape((len(keys), -1))
            lowers, medians, uppers = np.percentile(spectra_samples,
                                                    [16, 50, 84], axis=1)
            lowers = np.abs(medians-lowers)
            uppers = np.abs(uppers-medians)
            errs = np.array([lowers, uppers])
        else:
<<<<<<< HEAD
            fname = f'S5_{fitter}_fitparams_{channel_key}.csv' 
            fitted_values = pd.read_csv(meta.inputdir+fname, escapechar='#', skipinitialspace=True)
            full_keys = list(fitted_values["Parameter"])
            if y_param=='fp':
                keys = [key for key in full_keys if 'fp' in key]
            else:
                keys = [key for key in full_keys if 'rp' in key]
            if len(keys)==0:
                raise AssertionError(f'Parameter {y_param} was not in the list of fitted parameters which includes:'
                                    +', '.join(samples.keys()))
            medians = np.array(fitted_values["50th"])
            errs = None
=======
            fname = f'S5_{fitter}_fitparams_{channel_key}.csv'
            fitted_values = pd.read_csv(meta.inputdir+fname, escapechar='#',
                                        skipinitialspace=True)
            if y_param == 'fp':
                keys = [key for key in fitted_values.keys() if 'fp' in key]
            else:
                keys = [key for key in fitted_values.keys() if 'rp' in key]
            if len(keys) == 0:
                raise AssertionError(f'Parameter {y_param} was not in the list'
                                     ' of fitted parameters which includes: '
                                     ', '.join(samples.keys()))
            medians = np.array([fitted_values[key] for key in keys])
            errs = np.ones((2, len(medians)))*np.nan
>>>>>>> 1a9900e6

    return medians, errs


def load_specific_s5_meta_info(meta):
    """Load in the MetaClass object from the particular aperture pair being used.

    Parameters
    ----------
    meta : eureka.lib.readECF.MetaClass
        The current meta data object.

    Returns
    -------
    meta : eureka.lib.readECF.MetaClass
        The current meta data object with values from earlier stages.
    """
    inputdir = os.sep.join(meta.inputdir.split(os.sep)[:-2]) + os.sep
    # Get directory containing S5 outputs for this aperture pair
    inputdir += f'ap{meta.spec_hw}_bg{meta.bg_hw}'+os.sep
    # Locate the old MetaClass savefile, and load new ECF into
    # that old MetaClass
    meta.inputdir = inputdir
    s5_meta, meta.inputdir, meta.inputdir_raw = \
        me.findevent(meta, 'S5', allowFail=False)
    # Merge S6 meta into old S5 meta
    meta = me.mergeevents(meta, s5_meta)

    return meta<|MERGE_RESOLUTION|>--- conflicted
+++ resolved
@@ -349,14 +349,9 @@
     for fitter in fit_methods:
         if fitter in ['dynesty', 'emcee']:
             fname = f'S5_{fitter}_fitparams_{channel_key}.csv'
-<<<<<<< HEAD
             fitted_values = pd.read_csv(meta.inputdir+fname, escapechar='#', skipinitialspace=True)
             full_keys = list(fitted_values["Parameter"])
-=======
-            fitted_values = pd.read_csv(meta.inputdir+fname, escapechar='#',
-                                        skipinitialspace=True)
-            full_keys = fitted_values.keys()
->>>>>>> 1a9900e6
+
 
             fname = f'S5_{fitter}_samples_{channel_key}'
             # Load HDF5 file
@@ -383,7 +378,6 @@
             uppers = np.abs(uppers-medians)
             errs = np.array([lowers, uppers])
         else:
-<<<<<<< HEAD
             fname = f'S5_{fitter}_fitparams_{channel_key}.csv' 
             fitted_values = pd.read_csv(meta.inputdir+fname, escapechar='#', skipinitialspace=True)
             full_keys = list(fitted_values["Parameter"])
@@ -395,22 +389,8 @@
                 raise AssertionError(f'Parameter {y_param} was not in the list of fitted parameters which includes:'
                                     +', '.join(samples.keys()))
             medians = np.array(fitted_values["50th"])
-            errs = None
-=======
-            fname = f'S5_{fitter}_fitparams_{channel_key}.csv'
-            fitted_values = pd.read_csv(meta.inputdir+fname, escapechar='#',
-                                        skipinitialspace=True)
-            if y_param == 'fp':
-                keys = [key for key in fitted_values.keys() if 'fp' in key]
-            else:
-                keys = [key for key in fitted_values.keys() if 'rp' in key]
-            if len(keys) == 0:
-                raise AssertionError(f'Parameter {y_param} was not in the list'
-                                     ' of fitted parameters which includes: '
-                                     ', '.join(samples.keys()))
-            medians = np.array([fitted_values[key] for key in keys])
             errs = np.ones((2, len(medians)))*np.nan
->>>>>>> 1a9900e6
+
 
     return medians, errs
 
