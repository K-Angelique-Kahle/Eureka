--- conflicted
+++ resolved
@@ -43,14 +43,9 @@
 
 #GP inputs
 kernel_inputs   ['time'] #options: time
-<<<<<<< HEAD
-kernel_class    ['ExpSquared'] #options: ExpSquared, Matern32, Exp, RationalQuadratic for george, Matern32 for celerite (sums of kernels possible for george separated by commas)
-GP_package      'george' #options: george, celerite
-=======
 kernel_class    ['Matern32'] #options: ExpSquared, Matern32, Exp, RationalQuadratic for george, Matern32 for celerite (sums of kernels possible for george separated by commas)
 GP_package      'celerite' #options: george, celerite
 useHODLR        False
->>>>>>> 533cb23a
 
 # Plotting controls
 interp          False   # Should astrophysical model be interpolated (useful for uneven sampling like that from HST)
