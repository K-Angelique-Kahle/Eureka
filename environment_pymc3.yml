name: eureka_starry
channels:
    - conda-forge
    - defaults
dependencies:
    - python==3.10.14
    - asdf[version='>=2.15.0'] # Lower limit needed when installing theano, starry, and pymc3
    - astropy
    - astroquery
    - batman-package
    - bokeh[version='<3.0']
    - ccdproc
    - corner
    - dynesty[version='>1.0'] # Lower limit needed for specific arguments
    - emcee[version='>3.0.0'] # Lower limit needed for specific arguments
    - flake8 # Needed for testing
    - george # Needed for GP
    - h5py
    - ipykernel
    - ipympl # Needed for the interactive matplotlib backend
    - ipython
    - jupyter
    - lmfit
    - matplotlib[version='>=3.6'] # Lower limit needed for set_layout_engine()
    - mkl-service # Note, only allowed for intel processors...
    - nbsphinx # Needed for documentation
    - numpy[version='>=1.20.0,<1.22'] # Upper limit needed for theano, starry, and pymc3
    - numpydoc # Needed for documentation
    - pandas
    - photutils
    - pip # required for the pip installs below
    - pytest[version='<8.0'] # Upper limit needed to avoid some conflict between pytest, an asdf package, and something in the pymc3 set of installs. Needed for testing
    - pytest-cov # Needed for testing
    - pytest-doctestplus # Needed for testing
    - requests
    - scipy[version='>=1.8.0'] # Lower limit needed for scipy.spatial.QhullError
    - shapely
    - sphinx # Needed for documentation
    - sphinx-automodapi # Needed for documentation
    - tqdm
    - pip:
        - arviz==0.12.1
        - astraeus@git+https://github.com/kevin218/Astraeus@main
        - catwoman@git+https://github.com/taylorbell57/catwoman@master
        - celerite2 # Needed for GP
        - crds
        - exoplanet
        - exoplanet-core
        - exotic-ld==3.2.0 # Lower limit needed for updated JWST sensitivity files, upper limit needed for breaking changes
        - fleck
        - image_registration@git+https://github.com/keflavich/image_registration@master # Need GitHub version to avoid np.float issue
        - jwst==1.11.4
        - mc3 # Needed for uncertainties in the RMS time-averaging plots in S5
        - myst-parser # Needed for documentation
        - numpy>=1.20.0,<1.22 # Upper limit needed for theano, starry, and pymc3
        - opencv-python-headless<4.8 # Upper limit needed for numpy<1.22
<<<<<<< HEAD
        - planet-harmonica
=======
        - pastasoss>=1.2.2
>>>>>>> d24cd6fe
        - pymc3
        - scipy>=1.8.0 # Lower limit needed for scipy.spatial.QhullError
        - setuptools_scm # Needed for version number
        - sphinx-rtd-theme # Needed for documentation
        - starry>=1,<2
        - stcal>=1.0.0 # Lower limit needed for our create_integration_model function
        - stdatamodels
        - svo_filters
        - theano-pymc
        - xarray<2023.10.0 # Upper limit needed for numpy<1.22<|MERGE_RESOLUTION|>--- conflicted
+++ resolved
@@ -54,11 +54,8 @@
         - myst-parser # Needed for documentation
         - numpy>=1.20.0,<1.22 # Upper limit needed for theano, starry, and pymc3
         - opencv-python-headless<4.8 # Upper limit needed for numpy<1.22
-<<<<<<< HEAD
+        - pastasoss>=1.2.2
         - planet-harmonica
-=======
-        - pastasoss>=1.2.2
->>>>>>> d24cd6fe
         - pymc3
         - scipy>=1.8.0 # Lower limit needed for scipy.spatial.QhullError
         - setuptools_scm # Needed for version number
