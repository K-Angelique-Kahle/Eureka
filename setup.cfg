[metadata]
name = eureka
author = Eureka! pipeline developers
author_email = kbstevenson@gmail.com
description = A data reduction and analysis pipeline intended for time-series observations with JWST.
long_description = file: README.md
long_description_content_type = text/markdown
license = MIT License
license_files = [LICENSE,]
url = https://github.com/kevin218/Eureka
project_urls =
    Bug Tracker = https://github.com/kevin218/Eureka/issues
    Source Code = https://github.com/kevin218/Eureka
classifiers =
    Programming Language :: Python :: 3
    License :: OSI Approved :: BSD License
    Operating System :: OS Independent


[options]
package_dir =
    =src
packages = find:
zip_safe = True
python_requires= >=3.11
install_requires =
    astraeus@git+https://github.com/kevin218/Astraeus@main
    astropy
    astroquery
    batman-package
    bokeh
    catwoman@git+https://github.com/KathrynJones1/catwoman@master
    ccdproc
    celerite2 # Needed for GP
    corner
    crds
    dynesty>1.0 # Lower limit needed for specific arguments
    emcee>3.0.0 # Lower limit needed for specific arguments
    exotic-ld==3.2.0 # Lower limit needed for updated JWST sensitivity files, upper limit needed for breaking changes
    fleck
    george # Needed for GP
    h5py
    lmfit
    matplotlib>=3.6 # Lower limit needed for set_layout_engine()
<<<<<<< HEAD
    mc3 # Needed for uncertainties in the Allan variance plots in S5
    numpy>=1.20.0
=======
    mc3 # Needed for uncertainties in the RMS time-averaging plots in S5
    numpy>=1.20.0,<1.25 # Upper limit needed for Apple silicon
>>>>>>> a7b85d60
    pandas
    pastasoss>=1.2.2 # Lower limit needed to allow for support with pymc3
    photutils
    requests
    scipy>=1.8.0 # Lower limit needed for scipy.spatial.QhullError
    setuptools_scm
    shapely
    stdatamodels
    svo_filters
    tqdm


[options.packages.find]
where = src


[options.extras_require]
jwst =
    jwst==1.18.0
    stcal>=1.0.0 # Lower limit needed for our create_integration_model function
hst =
    image_registration@git+https://github.com/keflavich/image_registration@master # Need GitHub version to avoid np.float issue
docs =
    myst-parser
    nbsphinx
    numpydoc
    sphinx
    sphinx-automodapi
    sphinx-rtd-theme
test =
    flake8
    pytest<8.0 # Upper limit needed to avoid some conflict between pytest, an asdf package, and something in the pymc3 set of installs
    pytest-cov
    pytest-doctestplus
pymc3 =
    arviz==0.12.1
    jwst==1.11.4
    stcal>=1.0.0 # Lower limit needed for our create_integration_model function
    exoplanet
    exoplanet_core
    # mkl-service # Needed for theano - only available by conda install mkl-service
    pymc3
    starry>=1,<2
    theano-pymc
    # Extra version limits
    numpy>=1.20.0,<1.22 # Upper limit needed for theano, starry, and pymc3
    opencv-python-headless<4.8 # Upper limit needed for numpy<1.22
    xarray<2023.10.0 # Upper limit needed for numpy<1.22
jupyter =
    ipykernel
    ipympl # Needed for the interactive matplotlib backend
    ipython
    jupyter


[flake8]
# Error codes explained here: https://pycodestyle.pycqa.org/en/latest/intro.html#error-codes
select = E1,E2,E3,E4,E5,E7,W6,F
ignore = W504,W503,E704,E226,E722
exclude =
    # Ignore built files
    ./build/**/*
    **/site-packages/**/*
    # Ignore docs
    ./docs/**/*
    # Ignore VS Code files
    .vscode/*
    # Ignore files in my ecfs folder
    ./ecfs/*
    # Ignore run_eureka.py files in demos folder
    **/run_eureka*.py
per-file-ignores =
    # Need to have unused imports in the init files
    **/__init__.py:F401
    # Need unused imports in the init files, need to mute some warnings
    ./src/eureka/__init__.py:F401,E402
    # Want to suppress the "figure with num: #### already exists" UserWarnings
    ./src/eureka/**/plots*.py:E402
    # Using exec commands, so variable is actually used
    **/manageevent.py:F841
    # Need to allow prepending to PATH
    ./demos/**/run_*.py:E402
    # Need to protect against crashes if jwst not installed
    **/test_*.py:E402
    # Need to modify c compiler settings before importing starry
    **/differentiable_models/*.py:E402
    # Need to have unused imports in the init file
    **/differentiable_models/__init__.py:F401
    # Need to protect against crashes if hst packages not installed
    **/test_WFC3.py:F401,E402
    # Keep the unused numpy so users can pass in numpy values (e.g. np.inf)
    **/readECF.py:F401
    # Keep the aligned values to explain what they are
    **/hst_scan.py:E241
    # Temporarily ignore unused s1 error until we have an S1 test
    **/test_MIRI.py:F401,E402
    # Ignore over length bibtex lines
    ./src/eureka/lib/citations.py:E501<|MERGE_RESOLUTION|>--- conflicted
+++ resolved
@@ -42,13 +42,8 @@
     h5py
     lmfit
     matplotlib>=3.6 # Lower limit needed for set_layout_engine()
-<<<<<<< HEAD
-    mc3 # Needed for uncertainties in the Allan variance plots in S5
+    mc3 # Needed for uncertainties in the RMS time-averaging plots in S5
     numpy>=1.20.0
-=======
-    mc3 # Needed for uncertainties in the RMS time-averaging plots in S5
-    numpy>=1.20.0,<1.25 # Upper limit needed for Apple silicon
->>>>>>> a7b85d60
     pandas
     pastasoss>=1.2.2 # Lower limit needed to allow for support with pymc3
     photutils
