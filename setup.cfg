[metadata]
name = eureka
author = Eureka! pipeline developers
author_email = kbstevenson@gmail.com
description = A data reduction and analysis pipeline intended for time-series observations with JWST.
long_description = file: README.md
long_description_content_type = text/markdown
license = MIT License
license_files = [LICENSE,]
url = https://github.com/kevin218/Eureka
project_urls =
    Bug Tracker = https://github.com/kevin218/Eureka/issues
    Source Code = https://github.com/kevin218/Eureka
classifiers =
    Programming Language :: Python :: 3
    License :: OSI Approved :: BSD License
    Operating System :: OS Independent


[options]
package_dir =
    =src
packages = find:
zip_safe = True
python_requires= >=3.10
install_requires =
    astraeus@git+https://github.com/kevin218/Astraeus@main
    astropy
    astroquery
    batman-package
    bokeh<3.0
    ccdproc
    celerite2 # Needed for GP
    corner
    crds
    dynesty>1.0 # Lower limit needed for specific arguments
    emcee>3.0.0 # Lower limit needed for specific arguments
<<<<<<< HEAD
    exotic-ld==3 # Lower limit needed for updated JWST sensitivity files, upper limit needed for breaking changes
    fleck
=======
    exotic-ld==3.2.0 # Lower limit needed for updated JWST sensitivity files, upper limit needed for breaking changes
>>>>>>> 7d8883d6
    george # Needed for GP
    h5py
    lmfit
    matplotlib>=3.6 # Lower limit needed for set_layout_engine()
    mc3 # Needed for uncertainties in the Allan variance plots in S5
    numpy>=1.20.0,<1.25 # Upper limit needed for Apple silicon
    pandas
    photutils
    requests
    scipy>=1.8.0 # Lower limit needed for scipy.spatial.QhullError
    setuptools_scm
    stdatamodels
    svo_filters
    tqdm


[options.packages.find]
where = src


[options.extras_require]
jwst =
    jwst==1.15.1
    stcal>=1.0.0 # Lower limit needed for our create_integration_model function
hst =
    image_registration@git+https://github.com/keflavich/image_registration@master # Need GitHub version to avoid np.float issue
docs =
    myst-parser
    nbsphinx
    numpydoc
    sphinx
    sphinx-automodapi
    sphinx-rtd-theme
test =
    flake8
    pytest<8.0 # Upper limit needed to avoid some conflict between pytest, an asdf package, and something in the pymc3 set of installs
    pytest-cov
    pytest-doctestplus
pymc3 =
    arviz==0.12.1
    jwst==1.11.4
    stcal>=1.0.0 # Lower limit needed for our create_integration_model function
    exoplanet
    exoplanet_core
    # mkl-service # Needed for theano - only available by conda install mkl-service
    pymc3
    starry>=1,<2
    theano-pymc
    # Extra version limits
    numpy>=1.20.0,<1.22 # Upper limit needed for theano, starry, and pymc3
    opencv-python-headless<4.8 # Upper limit needed for numpy<1.22
    xarray<2023.10.0 # Upper limit needed for numpy<1.22
jupyter =
    ipykernel
    ipython
    jupyter


[flake8]
# Error codes explained here: https://pycodestyle.pycqa.org/en/latest/intro.html#error-codes
select = E1,E2,E3,E4,E5,E7,W6,F
ignore = W504,W503,E704,E226,E722
exclude =
    # Ignore built files
    ./build/**/*
    **/site-packages/**/*
    # Ignore docs
    ./docs/**/*
    # Ignore VS Code files
    .vscode/*
    # Ignore files in my ecfs folder
    ./ecfs/*
    # Ignore run_eureka.py files in demos folder
    **/run_eureka*.py
    # Temporarily ignore NIRISS files
    **/*niriss*.py
per-file-ignores =
    # Need to have unused imports in the init files
    **/__init__.py:F401
    # Need unused imports in the init files, need to mute some warnings
    ./src/eureka/__init__.py:F401,E402
    # Using exec commands, so variable is actually used
    **/manageevent.py:F841
    # Need to allow prepending to PATH
    ./demos/**/run_*.py:E402
    # Need to protect against crashes if jwst not installed
    **/test_*.py:E402
    # Need to modify c compiler settings before importing starry
    **/differentiable_models/*.py:E402
    # Need to have unused imports in the init file
    **/differentiable_models/__init__.py:F401
    # Need to protect against crashes if hst packages not installed
    **/test_WFC3.py:F401,E402
    # Keep the unused numpy so users can pass in numpy values (e.g. np.inf)
    **/readECF.py:F401
    # Keep the aligned values to explain what they are
    **/hst_scan.py:E241
    # Temporarily ignore unused s1 error until we have an S1 test
    **/test_MIRI.py:F401,E402
    # Ignore over length bibtex lines
    ./src/eureka/lib/citations.py:E501<|MERGE_RESOLUTION|>--- conflicted
+++ resolved
@@ -35,12 +35,8 @@
     crds
     dynesty>1.0 # Lower limit needed for specific arguments
     emcee>3.0.0 # Lower limit needed for specific arguments
-<<<<<<< HEAD
-    exotic-ld==3 # Lower limit needed for updated JWST sensitivity files, upper limit needed for breaking changes
+    exotic-ld==3.2.0 # Lower limit needed for updated JWST sensitivity files, upper limit needed for breaking changes
     fleck
-=======
-    exotic-ld==3.2.0 # Lower limit needed for updated JWST sensitivity files, upper limit needed for breaking changes
->>>>>>> 7d8883d6
     george # Needed for GP
     h5py
     lmfit
